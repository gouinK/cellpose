--- conflicted
+++ resolved
@@ -638,12 +638,6 @@
                 resize = [shape[1], shape[2]] if (not resample and rescale!=1) else None
                 iterator = trange(nimg, file=tqdm_out) if nimg>1 else range(nimg)
                 for i in iterator:
-<<<<<<< HEAD
-                    outputs = dynamics.compute_masks(dP[:,i], cellprob[i], niter=niter, cellprob_threshold=cellprob_threshold,
-                                                         flow_threshold=flow_threshold, interp=interp, resize=resize, 
-                                                         min_size=min_size if stitch_threshold==0 or nimg==1 else -1, # turn off for 3D stitching
-                                                         use_gpu=self.gpu, device=self.device)
-=======
                     dPi = dP[:,i] 
                     cellprobi = cellprob[i]
                     if resample and rescale!=1:
@@ -653,7 +647,6 @@
                     outputs = dynamics.compute_masks(dPi, cellprobi, niter=niter, cellprob_threshold=cellprob_threshold,
                                                          flow_threshold=flow_threshold, interp=interp, resize=resize,
                                                          min_size=min_size if nimg==1 else -1, use_gpu=self.gpu, device=self.device)
->>>>>>> cf0d9109
                     masks.append(outputs[0])
                     if nimg == 1:
                         p.append(outputs[1])
