import os, sys, time, shutil, tempfile, datetime, pathlib, subprocess
import numpy as np
from tqdm import trange, tqdm
from urllib.parse import urlparse
from scipy.ndimage import median_filter
from skimage.measure import label, regionprops
from skimage import filters
import cv2
import torch
import fastremap
from scipy.ndimage.morphology import binary_dilation, binary_opening
from skimage.morphology import diameter_opening
from sklearn.cluster import DBSCAN



import logging
models_logger = logging.getLogger(__name__)
models_logger.setLevel(logging.DEBUG)

<<<<<<< HEAD
from . import transforms, dynamics, utils
=======
from . import transforms, dynamics, utils, plot
>>>>>>> eab863e0
from .core import UnetModel, assign_device, MXNET_ENABLED, parse_model_string

_MODEL_URL = 'https://www.cellpose.org/models'
_MODEL_DIR_ENV = os.environ.get("CELLPOSE_LOCAL_MODELS_PATH")
_MODEL_DIR_DEFAULT = pathlib.Path.home().joinpath('.cellpose', 'models')
MODEL_DIR = pathlib.Path(_MODEL_DIR_ENV) if _MODEL_DIR_ENV else _MODEL_DIR_DEFAULT

<<<<<<< HEAD

=======
>>>>>>> eab863e0
def model_path(model_type, model_index, use_torch):
    torch_str = 'torch' if use_torch else ''
    basename = '%s%s_%d' % (model_type, torch_str, model_index)
    return cache_model_path(basename)

<<<<<<< HEAD

=======
>>>>>>> eab863e0
def size_model_path(model_type, use_torch):
    torch_str = 'torch' if use_torch else ''
    basename = 'size_%s%s_0.npy' % (model_type, torch_str)
    return cache_model_path(basename)

<<<<<<< HEAD

=======
>>>>>>> eab863e0
def cache_model_path(basename):
    MODEL_DIR.mkdir(parents=True, exist_ok=True)
    url = f'{_MODEL_URL}/{basename}'
    cached_file = os.fspath(MODEL_DIR.joinpath(basename)) 
    if not os.path.exists(cached_file):
        models_logger.info('Downloading: "{}" to {}\n'.format(url, cached_file))
        utils.download_url_to_file(url, cached_file, progress=True)
    return cached_file
<<<<<<< HEAD


def dx_to_circ(dP):
    """ dP is 2 x Y x X => 'optic' flow representation """
    if dP.ndim > 3:
        return np.array([dx_to_circ(dP[-2:, i]) for i in range(dP.shape[1])])
    sc = max(np.percentile(dP[0], 99), np.percentile(dP[0], 1))
    Y = np.clip(dP[0] / sc, -1, 1)
    sc = max(np.percentile(dP[1], 99), np.percentile(dP[1], 1))
    X = np.clip(dP[1] / sc, -1, 1)
    H = (np.arctan2(Y, X) + np.pi) / (2*np.pi) * 179
    S = np.clip(utils.normalize99(dP[0]**2 + dP[1]**2), 0.0, 1.0) * 255
    V = np.ones_like(S) * 255
    HSV = np.stack((H,S,S), axis=-1)
    flow = cv2.cvtColor(HSV.astype(np.uint8), cv2.COLOR_HSV2RGB)
    return flow
=======
>>>>>>> eab863e0

class Cellpose():
    """ main model which combines SizeModel and CellposeModel

    Parameters
    ----------

    gpu: bool (optional, default False)
        whether or not to use GPU, will check if GPU available

    model_type: str (optional, default 'cyto')
        'cyto'=cytoplasm model; 'nuclei'=nucleus model

    net_avg: bool (optional, default True)
        loads the 4 built-in networks and averages them if True, loads one network if False

    device: gpu device (optional, default None)
        where model is saved (e.g. mx.gpu() or mx.cpu()), overrides gpu input,
        recommended if you want to use a specific GPU (e.g. mx.gpu(4) or torch.cuda.device(4))

<<<<<<< HEAD
    torch: bool (optional, default True)
        run model using torch if available
=======
    torch: bool (optional, default False)
        use torch nn rather than mxnet
        
    model_dir: str (optional, default None)
        overwrite the built in model directory where cellpose looks for models
>>>>>>> eab863e0

    """
    def __init__(self, gpu=False, model_type='cyto', net_avg=True, device=None, torch=True, model_dir=None, skel=False):
        super(Cellpose, self).__init__()
        if not torch:
            if not MXNET_ENABLED:
                torch = True
        self.torch = torch
        
        # assign device (GPU or CPU)
        sdevice, gpu = assign_device(self.torch, gpu)
        self.device = device if device is not None else sdevice
        self.gpu = gpu
        model_type = 'cyto' if model_type is None else model_type
        if model_type=='cyto2' and not self.torch:
            model_type='cyto'
        
<<<<<<< HEAD
=======
        self.skel = skel        
        
>>>>>>> eab863e0
        self.pretrained_model = [model_path(model_type, j, torch) for j in range(4)]
        self.pretrained_size = size_model_path(model_type, torch)
        self.diam_mean = 30. if model_type!='nuclei' else 17.
        
        if not net_avg:
            self.pretrained_model = self.pretrained_model[0]

        self.cp = CellposeModel(device=self.device, gpu=self.gpu,
                                pretrained_model=self.pretrained_model,
                                diam_mean=self.diam_mean, torch=self.torch, skel=self.skel)
        self.cp.model_type = model_type

        self.sz = SizeModel(device=self.device, pretrained_size=self.pretrained_size,
                            cp_model=self.cp)
        self.sz.model_type = model_type

    def eval(self, x, batch_size=8, channels=None, channel_axis=None, z_axis=None,
             invert=False, normalize=True, diameter=30., do_3D=False, anisotropy=None,
             net_avg=True, augment=False, tile=True, tile_overlap=0.1, resample=False, interp=True, cluster=False,
             flow_threshold=0.4, dist_threshold=0.0, diam_threshold=12., min_size=15, stitch_threshold=0.0, 
             rescale=None, progress=None, skel=False, verbose=False):
        """ run cellpose and get masks

        Parameters
        ----------
        x: list or array of images
            can be list of 2D/3D images, or array of 2D/3D images, or 4D image array

        batch_size: int (optional, default 8)
            number of 224x224 patches to run simultaneously on the GPU
            (can make smaller or bigger depending on GPU memory usage)

        channels: list (optional, default None)
            list of channels, either of length 2 or of length number of images by 2.
            First element of list is the channel to segment (0=grayscale, 1=red, 2=green, 3=blue).
            Second element of list is the optional nuclear channel (0=none, 1=red, 2=green, 3=blue).
            For instance, to segment grayscale images, input [0,0]. To segment images with cells
            in green and nuclei in blue, input [2,3]. To segment one grayscale image and one
            image with cells in green and nuclei in blue, input [[0,0], [2,3]].
        
        channel_axis: int (optional, default None)
            if None, channels dimension is attempted to be automatically determined

        z_axis: int (optional, default None)
            if None, z dimension is attempted to be automatically determined

        invert: bool (optional, default False)
            invert image pixel intensity before running network (if True, image is also normalized)

        normalize: bool (optional, default True)
                normalize data so 0.0=1st percentile and 1.0=99th percentile of image intensities in each channel

        diameter: float (optional, default 30.)
            if set to None, then diameter is automatically estimated if size model is loaded

        do_3D: bool (optional, default False)
            set to True to run 3D segmentation on 4D image input

        anisotropy: float (optional, default None)
            for 3D segmentation, optional rescaling factor (e.g. set to 2.0 if Z is sampled half as dense as X or Y)

        net_avg: bool (optional, default True)
            runs the 4 built-in networks and averages them if True, runs one network if False

        augment: bool (optional, default False)
            tiles image with overlapping tiles and flips overlapped regions to augment

        tile: bool (optional, default True)
            tiles image to ensure GPU/CPU memory usage limited (recommended)

        tile_overlap: float (optional, default 0.1)
            fraction of overlap of tiles when computing flows

        resample: bool (optional, default False)
            run dynamics at original image size (will be slower but create more accurate boundaries)

        interp: bool (optional, default True)
                interpolate during 2D dynamics (not available in 3D) 
                (in previous versions it was False)

        flow_threshold: float (optional, default 0.4)
            flow error threshold (all cells with errors below threshold are kept) (not used for 3D)

        dist_threshold: float (optional, default 0.0)
            cell probability threshold (all pixels with prob above threshold kept for masks)

        min_size: int (optional, default 15)
                minimum number of pixels per mask, can turn off with -1

        stitch_threshold: float (optional, default 0.0)
            if stitch_threshold>0.0 and not do_3D and equal image sizes, masks are stitched in 3D to return volume segmentation

        rescale: float (optional, default None)
            if diameter is set to None, and rescale is not None, then rescale is used instead of diameter for resizing image

        progress: pyqt progress bar (optional, default None)
            to return progress bar status to GUI

        Returns
        -------
        masks: list of 2D arrays, or single 3D array (if do_3D=True)
                labelled image, where 0=no masks; 1,2,...=mask labels

        flows: list of lists 2D arrays, or list of 3D arrays (if do_3D=True)
            flows[k][0] = XY flow in HSV 0-255
            flows[k][1] = flows at each pixel
            flows[k][2] = the cell distance trasnform

        styles: list of 1D arrays of length 256, or single 1D array (if do_3D=True)
            style vector summarizing each image, also used to estimate size of objects in image

        diams: list of diameters, or float (if do_3D=True)

        """        
        tic0 = time.time()
<<<<<<< HEAD
        channels = [0,0] if channels is None else channels
=======
        channels = [0,0] if channels is None else channels # why not just make this a default in the function header?
>>>>>>> eab863e0

        estimate_size = True if (diameter is None or diameter==0) else False
        
        if estimate_size and self.pretrained_size is not None and not do_3D and x[0].ndim < 4:
            tic = time.time()
            models_logger.info('~~~ ESTIMATING CELL DIAMETER(S) ~~~')
            diams, _ = self.sz.eval(x, channels=channels, channel_axis=channel_axis, invert=invert, batch_size=batch_size, 
<<<<<<< HEAD
                                    augment=augment, tile=tile, normalize=normalize)
=======
                                    augment=augment, tile=tile,normalize=normalize)
>>>>>>> eab863e0
            rescale = self.diam_mean / np.array(diams)
            diameter = None
            models_logger.info('estimated cell diameter(s) in %0.2f sec'%(time.time()-tic))
            models_logger.info('>>> diameter(s) = ')
            if isinstance(diams, list) or isinstance(diams, np.ndarray):
                diam_string = '[' + ''.join(['%0.2f, '%d for d in diams]) + ']'
            else:
                diam_string = '[ %0.2f ]'%diams
            models_logger.info(diam_string)
        elif estimate_size:
            if self.pretrained_size is None:
                reason = 'no pretrained size model specified in model Cellpose'
            else:
                reason = 'does not work on non-2D images'
            models_logger.warning(f'could not estimate diameter, {reason}')
            diams = self.diam_mean 
        else:
            diams = diameter

        tic = time.time()
        models_logger.info('~~~ FINDING MASKS ~~~')
        masks, flows, styles = self.cp.eval(x, 
                                            batch_size=batch_size, 
                                            invert=invert, 
                                            normalize=normalize,
                                            diameter=diameter,
                                            rescale=rescale, 
                                            anisotropy=anisotropy, 
                                            channels=channels,
                                            channel_axis=channel_axis, 
                                            z_axis=z_axis,
                                            augment=augment, 
                                            tile=tile, 
                                            do_3D=do_3D, 
                                            net_avg=net_avg, 
                                            progress=progress,
                                            tile_overlap=tile_overlap,
                                            resample=resample,
                                            interp=interp,
                                            flow_threshold=flow_threshold, 
                                            dist_threshold=dist_threshold,
                                            diam_threshold=diam_threshold,
                                            min_size=min_size, 
                                            stitch_threshold=stitch_threshold,
                                            skel=skel,
                                            verbose=verbose)
        models_logger.info('>>>> TOTAL TIME %0.2f sec'%(time.time()-tic0))
    
        return masks, flows, styles, diams

class CellposeModel(UnetModel):
    """

    Parameters
    -------------------

    gpu: bool (optional, default False)
        whether or not to save model to GPU, will check if GPU available
        
    pretrained_model: str or list of strings (optional, default False)
        path to pretrained cellpose model(s), if None or False, no model loaded
        
    model_type: str (optional, default None)
        'cyto'=cytoplasm model; 'nuclei'=nucleus model; if None, pretrained_model used
        
    net_avg: bool (optional, default True)
        loads the 4 built-in networks and averages them if True, loads one network if False
<<<<<<< HEAD

    torch: bool (optional, default True)
        use torch nn rather than mxnet

=======
        
    torch: bool (optional, default True)
        use torch nn rather than mxnet
        
>>>>>>> eab863e0
    diam_mean: float (optional, default 27.)
        mean 'diameter', 27. is built in value for 'cyto' model
        
    device: mxnet device (optional, default None)
        where model is saved (mx.gpu() or mx.cpu()), overrides gpu input,
        recommended if you want to use a specific GPU (e.g. mx.gpu(4))
        
    model_dir: str (optional, default None)
        overwrite the built in model directory where cellpose looks for models
    
    skel: use skeletonized flow field model (optional, default False)

    """
    print('Running Kevin\'s github version') #(take out for final version)
    
    # still need to put the skel model trained on cellpose data into the right folder with the right name with the size model 
    def __init__(self, gpu=False, pretrained_model=False, 
<<<<<<< HEAD
                    model_type=None, net_avg=True, torch=True,
                    diam_mean=30., device=None,
=======
                    model_type=None, torch=True,
                    diam_mean=30., net_avg=True, device=None, model_dir=None,
>>>>>>> eab863e0
                    residual_on=True, style_on=True, concatenation=False,
                    nchan=2, nclasses=3, skel=False):
        if not torch:
            if not MXNET_ENABLED:
                torch = True
        self.torch = torch
        if isinstance(pretrained_model, np.ndarray):
            pretrained_model = list(pretrained_model)
        elif isinstance(pretrained_model, str):
            pretrained_model = [pretrained_model]
            
        self.skel = skel        
        self.nclasses = nclasses 
        
        if model_type is not None or (pretrained_model and not os.path.exists(pretrained_model[0])):
            pretrained_model_string = model_type 
            if (pretrained_model_string !='cyto' 
                and pretrained_model_string !='nuclei' 
                and pretrained_model_string != 'cyto2'
                and pretrained_model_string !='skel') or pretrained_model_string is None:
                pretrained_model_string = 'cyto'
            pretrained_model = None 
            if (pretrained_model and not os.path.exists(pretrained_model[0])):
                models_logger.warning('pretrained model has incorrect path')
            models_logger.info(f'>>{pretrained_model_string}<< model set to be used')
<<<<<<< HEAD
            diam_mean = 30. if pretrained_model_string=='cyto' else 17.
=======
            
            diam_mean = 30. if pretrained_model_string!='nuclei'  else 17. # cyto2 still uses 17, right? 
>>>>>>> eab863e0
            
            pretrained_model = [model_path(pretrained_model_string, j, torch) for j in range(4)]
            pretrained_model = pretrained_model[0] if not net_avg else pretrained_model 
            residual_on, style_on, concatenation = True, True, False
        else:
            if pretrained_model:
                params = parse_model_string(pretrained_model[0])
                if params is not None:
                    residual_on, style_on, concatenation = params #no more nclasses here, as it was hard-coded at 3, now defaults to 3... 
                    # need to include it it the model name or extract it from the model itseld
                
        # initialize network
        super().__init__(gpu=gpu, pretrained_model=False,
                         diam_mean=diam_mean, net_avg=net_avg, device=device,
                         residual_on=residual_on, style_on=style_on, concatenation=concatenation,
                         nclasses=nclasses, torch=torch, nchan=nchan)
        self.unet = False
        self.pretrained_model = pretrained_model
        if self.pretrained_model and len(self.pretrained_model)==1:
            self.net.load_model(self.pretrained_model[0], cpu=(not self.gpu))
        ostr = ['off', 'on']
        self.net_type = 'cellpose_residual_{}_style_{}_concatenation_{}'.format(ostr[residual_on],
                                                                                ostr[style_on],
                                                                                ostr[concatenation])
    
    def eval(self, x, batch_size=8, channels=None, channel_axis=None, 
             z_axis=None, normalize=True, invert=False, 
             rescale=None, diameter=None, do_3D=False, anisotropy=None, net_avg=True, 
             augment=False, tile=True, tile_overlap=0.1,
             resample=False, interp=True, cluster=False,
             flow_threshold=0.4, dist_threshold=0.0, diam_threshold=12.,
             compute_masks=True, min_size=15, stitch_threshold=0.0, progress=None, skel=False, 
             calc_trace=False, verbose=False):
        """
            segment list of images x, or 4D array - Z x nchan x Y x X

            Parameters
            ----------
            x: list or array of images
                can be list of 2D/3D/4D images, or array of 2D/3D/4D images

            batch_size: int (optional, default 8)
                number of 224x224 patches to run simultaneously on the GPU
                (can make smaller or bigger depending on GPU memory usage)

            channels: list (optional, default None)
                list of channels, either of length 2 or of length number of images by 2.
                First element of list is the channel to segment (0=grayscale, 1=red, 2=green, 3=blue).
                Second element of list is the optional nuclear channel (0=none, 1=red, 2=green, 3=blue).
                For instance, to segment grayscale images, input [0,0]. To segment images with cells
                in green and nuclei in blue, input [2,3]. To segment one grayscale image and one
                image with cells in green and nuclei in blue, input [[0,0], [2,3]].

            channel_axis: int (optional, default None)
                if None, channels dimension is attempted to be automatically determined

            z_axis: int (optional, default None)
                if None, z dimension is attempted to be automatically determined

            normalize: bool (default, True)
                normalize data so 0.0=1st percentile and 1.0=99th percentile of image intensities in each channel

            invert: bool (optional, default False)
                invert image pixel intensity before running network

            rescale: float (optional, default None)
                resize factor for each image, if None, set to 1.0

            diameter: float (optional, default None)
                diameter for each image (only used if rescale is None), 
                if diameter is None, set to diam_mean

            do_3D: bool (optional, default False)
                set to True to run 3D segmentation on 4D image input

            anisotropy: float (optional, default None)
                for 3D segmentation, optional rescaling factor (e.g. set to 2.0 if Z is sampled half as dense as X or Y)

            net_avg: bool (optional, default True)
                runs the 4 built-in networks and averages them if True, runs one network if False

            augment: bool (optional, default False)
                tiles image with overlapping tiles and flips overlapped regions to augment

            tile: bool (optional, default True)
                tiles image to ensure GPU/CPU memory usage limited (recommended)

            tile_overlap: float (optional, default 0.1)
                fraction of overlap of tiles when computing flows

            resample: bool (optional, default False)
                run dynamics at original image size (will be slower but create more accurate boundaries)

            interp: bool (optional, default True)
                interpolate during 2D dynamics (not available in 3D) 
                (in previous versions it was False)

            flow_threshold: float (optional, default 0.4)
                flow error threshold (all cells with errors below threshold are kept) (not used for 3D)

            dist_threshold: float (optional, default 0.0)
                cell distance field threshold (all pixels with dist above threshold kept for masks)
                (used to be cell probability for older models)

            compute_masks: bool (optional, default True)
                Whether or not to compute dynamics and return masks.
                This is set to False when retrieving the styles for the size model.

            min_size: int (optional, default 15)
                minimum number of pixels per mask, can turn off with -1

            stitch_threshold: float (optional, default 0.0)
                if stitch_threshold>0.0 and not do_3D, masks are stitched in 3D to return volume segmentation

            progress: pyqt progress bar (optional, default None)
                to return progress bar status to GUI

            Returns
            -------
            masks: list of 2D arrays, or single 3D array (if do_3D=True)
                labelled image, where 0=no masks; 1,2,...=mask labels

            flows: list of lists 2D arrays, or list of 3D arrays (if do_3D=True)
                flows[k][0] = XY flow in HSV 0-255
                flows[k][1] = flows at each pixel
                flows[k][2] = the cell distance trasnform 

            styles: list of 1D arrays of length 64, or single 1D array (if do_3D=True)
                style vector summarizing each image, also used to estimate size of objects in image

        """
        
        if isinstance(x, list) or x.squeeze().ndim==5:
            masks, styles, flows = [], [], []
            tqdm_out = utils.TqdmToLogger(models_logger, level=logging.INFO)
            nimg = len(x)
            iterator = trange(nimg, file=tqdm_out) if nimg>1 else range(nimg)
            for i in iterator:
                maski, stylei, flowi = self.eval(x[i], 
                                                 batch_size=batch_size, 
                                                 channels=channels[i] if (len(channels)==len(x) and 
                                                                          (isinstance(channels[i], list) and isinstance(channels[i], np.ndarray)) and 
                                                                          len(channels[i])==2) else channels, 
                                                 channel_axis=channel_axis, 
                                                 z_axis=z_axis, 
                                                 normalize=normalize, 
                                                 invert=invert, 
                                                 rescale=rescale[i] if isinstance(rescale, list) or isinstance(rescale, np.ndarray) else rescale,
                                                 diameter=diameter[i] if isinstance(diameter, list) or isinstance(diameter, np.ndarray) else diameter, 
                                                 do_3D=do_3D, 
                                                 anisotropy=anisotropy, 
                                                 net_avg=net_avg, 
                                                 augment=augment, 
                                                 tile=tile, 
                                                 tile_overlap=tile_overlap,
                                                 resample=resample, 
                                                 interp=interp,
                                                 cluster=cluster,
                                                 flow_threshold=flow_threshold, 
                                                 dist_threshold=dist_threshold, 
                                                 diam_threshold=diam_threshold,
                                                 compute_masks=compute_masks, 
                                                 min_size=min_size, 
                                                 stitch_threshold=stitch_threshold, 
                                                 progress=progress,
                                                 skel=skel,
                                                 calc_trace=calc_trace, 
                                                 verbose=verbose)
                masks.append(maski)
                flows.append(flowi)
                styles.append(stylei)
            return masks, styles, flows 
        
        else:
            x = transforms.convert_image(x, channels, channel_axis=channel_axis, z_axis=z_axis,
<<<<<<< HEAD
                                         do_3D=(do_3D or stitch_threshold>0), normalize=False, invert=False, nchan=self.nchan)
=======
                                         do_3D=(do_3D or stitch_threshold>0), normalize=False, invert=False, nchan=self.nchan, skel=skel)
>>>>>>> eab863e0
            if x.ndim < 4:
                x = x[np.newaxis,...]
            self.batch_size = batch_size
            rescale = self.diam_mean / diameter if (rescale is None and (diameter is not None and diameter>0)) else rescale
            rescale = 1.0 if rescale is None else rescale
            
            if isinstance(self.pretrained_model, list) and not net_avg:
                self.net.load_model(self.pretrained_model[0], cpu=(not self.gpu))
                if not self.torch:
                    self.net.collect_params().grad_req = 'null'

            masks, styles, dP, dist, p, bd = self._run_cp(x, 
                                                          compute_masks=compute_masks,
                                                          normalize=normalize,
                                                          invert=invert,
                                                          rescale=rescale, 
                                                          net_avg=net_avg, 
                                                          resample=resample,
                                                          augment=augment, 
                                                          tile=tile, 
                                                          tile_overlap=tile_overlap,
                                                          dist_threshold=dist_threshold, 
                                                          diam_threshold=diam_threshold,
                                                          flow_threshold=flow_threshold,
                                                          interp=interp,
                                                          cluster=cluster,
                                                          min_size=min_size, 
                                                          do_3D=do_3D, 
                                                          anisotropy=anisotropy,
                                                          stitch_threshold=stitch_threshold,
                                                          skel=skel,
                                                          calc_trace=calc_trace,
                                                          verbose=verbose)
            flows = [plot.dx_to_circ(dP), dP, dist, p, bd]
            
            torch.cuda.empty_cache() #attempt to clear memory
            return masks, flows, styles

    def _run_cp(self, x, compute_masks=True, normalize=True, invert=False,
                rescale=1.0, net_avg=True, resample=False,
                augment=False, tile=True, tile_overlap=0.1,
                dist_threshold=0.0, diam_threshold=12., flow_threshold=0.4, min_size=15,
                interp=False, cluster=False, anisotropy=1.0, do_3D=False, stitch_threshold=0.0,
                skel=False, calc_trace=False, verbose=False):
        tic = time.time()
        shape = x.shape
        nimg = shape[0]        
        
        if do_3D:
            img = np.asarray(x)
            if normalize or invert:
                img = transforms.normalize_img(img, invert=invert, skel=skel)
            yf, styles = self._run_3D(img, rsz=rescale, anisotropy=anisotropy, 
                                      net_avg=net_avg, augment=augment, tile=tile,
                                      tile_overlap=tile_overlap)
            dist = yf[0][-1] + yf[1][-1] + yf[2][-1] # changed in name only, no edits to 3D yet
            dP = np.stack((yf[1][0] + yf[2][0], yf[0][0] + yf[2][1], yf[0][1] + yf[1][1]),
                          axis=0) # (dZ, dY, dX)
            
            # just for compatibility below for now
            bd = np.zeros_like(dist)            
        else:
            tqdm_out = utils.TqdmToLogger(models_logger, level=logging.INFO)
            iterator = trange(nimg, file=tqdm_out) if nimg>1 else range(nimg)
            styles = np.zeros((nimg, self.nbase[-1]), np.float32)
            if resample:
                dP = np.zeros((2, nimg, shape[1], shape[2]), np.float32)
                dist = np.zeros((nimg, shape[1], shape[2]), np.float32)
                bd = np.zeros_like(dist)
            else:
                dP = np.zeros((2, nimg, int(shape[1]*rescale), int(shape[2]*rescale)), np.float32)
                dist = np.zeros((nimg, int(shape[1]*rescale), int(shape[2]*rescale)), np.float32)
                bd = np.zeros_like(dist)
                
            for i in iterator:
                img = np.asarray(x[i])
                if normalize or invert:
                    img = transforms.normalize_img(img, invert=invert, skel=skel)
                if rescale != 1.0:
                    img = transforms.resize_image(img, rsz=rescale)

                yf, style = self._run_nets(img, net_avg=net_avg,
                                           augment=augment, tile=tile,
                                           tile_overlap=tile_overlap)
                if resample:
                    yf = transforms.resize_image(yf, shape[1], shape[2])

                dist[i] = yf[:,:,2]
                dP[:, i] = yf[:,:,:2].transpose((2,0,1)) 
                if self.nclasses == 4:
                    bd[i] = yf[:,:,3]
                styles[i] = style
        
        net_time = time.time() - tic
        if nimg > 1:
            models_logger.info('network run in %2.2fs'%(net_time))

        if compute_masks:
            tic=time.time()
            niter = 200 if do_3D else (1 / rescale * 200)
            if do_3D:
                masks, p, tr = self._compute_masks(dP, dist, bd, niter=niter, dist_threshold=dist_threshold,
                                                   diam_threshold=diam_threshold,flow_threshold=flow_threshold,
                                                   interp=interp, cluster=cluster, do_3D=do_3D, min_size=min_size,
                                                   resize=None, skel=skel, calc_trace=calc_trace, verbose=verbose)
            else:
                masks = np.zeros((nimg, shape[1], shape[2]), np.uint16)
                p = np.zeros((2, nimg, shape[1], shape[2]) if not resample else dP.shape, np.uint16)
#                 p = np.zeros(dP.shape, np.uint16)

                tr = [[]]*nimg # trace may not work correctly with multiple images currently, still need to test it 
                resize = [shape[1], shape[2]] if not resample else None
                for i in iterator:
                    masks[i], p[:,i], tr[i] = self._compute_masks(dP[:,i], dist[i], bd[i], #pi mismatch 
                                                                  niter=niter, 
                                                                  dist_threshold=dist_threshold,
                                                                  flow_threshold=flow_threshold, 
                                                                  diam_threshold=diam_threshold, 
                                                                  interp=interp, cluster=cluster,
                                                                  resize=resize, 
                                                                  skel=skel, calc_trace=calc_trace, 
                                                                  verbose=verbose)
            
                if stitch_threshold > 0 and nimg > 1:
                    models_logger.info(f'stitching {nimg} planes using stitch_threshold={stitch_threshold:0.3f} to make 3D masks')
                    masks = utils.stitch3D(masks, stitch_threshold=stitch_threshold)
            
            flow_time = time.time() - tic
            if nimg > 1:
                models_logger.info('masks created in %2.2fs'%(flow_time))
        else:
<<<<<<< HEAD
            masks, p = np.zeros(0), np.zeros(0)

        return masks.squeeze(), styles.squeeze(), dP.squeeze(), cellprob.squeeze(), p.squeeze()

    def _compute_masks(self, dP, cellprob, p=None, niter=200, cellprob_threshold=0.0, 
                        flow_threshold=0.4, interp=True, do_3D=False, 
                        min_size=15, resize=None):
        """ compute masks using dynamics from dP and cellprob """
        if p is None:
            p = dynamics.follow_flows(-1 * dP * (cellprob > cellprob_threshold) / 5., 
                                        niter=niter, interp=interp, use_gpu=self.gpu)
        maski = dynamics.get_masks(p, iscell=(cellprob>cellprob_threshold),
                                    flows=dP, threshold=flow_threshold if not do_3D else None,
                                    use_gpu=self.gpu)
        maski = utils.fill_holes_and_remove_small_masks(maski, min_size=min_size)
        if resize is not None:
            maski = transforms.resize_image(maski, resize[0], resize[1], 
                                            interpolation=cv2.INTER_NEAREST)
        return maski, p
        
=======
            masks, p = np.zeros(0), np.zeros(0) #pass back zeros if not compute_masks
            
        return masks.squeeze(), styles.squeeze(), dP.squeeze(), dist.squeeze(), p.squeeze(), bd.squeeze()

    def _compute_masks(self, dP, dist, bd, p=None, niter=200, dist_threshold=0.0, diam_threshold=12.,
                        flow_threshold=0.4, interp=True, cluster=False, do_3D=False, 
                        min_size=15, resize=None, skel=False, calc_trace=False, verbose=False):
        """ compute masks using dynamics from dP, dist, and boundary """
        if skel:
            mask = filters.apply_hysteresis_threshold(dist, dist_threshold-1, dist_threshold) # good for thin features
        else:
            mask = dist > dist_threshold # analog to original iscell=(cellprob>cellprob_threshold)
                
        if np.any(mask): #mask at this point is a cell cluster binary map, not labels 
            if not skel: # use original algorthm 
                if verbose:
                    print('using original mask reconstruction algorithm')
                if p is None:
                    p , inds, tr = dynamics.follow_flows(dP * mask / 5., mask=mask, niter=niter, interp=interp, 
                                                         use_gpu=self.gpu, device=self.device, skel=skel, calc_trace=calc_trace)

                else: 
                    inds,tr = [],[]
                    if verbose:
                        print('p given')
                mask = dynamics.get_masks(p, iscell=mask,flows=dP, threshold=flow_threshold if not do_3D else None, 
                                          use_gpu=self.gpu)

            else: # use new algorithm
                Ly,Lx = mask.shape
                if self.nclasses == 4:
                    dt = np.abs(dist[mask]) #abs needed if the threshold is negative
                    d = utils.dist_to_diam(dt)
                    eps = np.std(dt)**0.5
                    if verbose:
                        print('number of mask pixels',np.sum(mask), 'image shape',mask.shape,
                              'diameter metric is',d,'eps',eps)

                else: #backwards compatibility, doesn't help for *clusters* of thin/small cells
                    d,e = utils.diameters(mask,skel)
                    eps = np.sqrt(2)

                # save unaltered versions for later 
                dP = dP.copy()

                # The mean diameter can inform whether or not the cells are too small to form contiguous blobs.
                # My first solution was to upscale everything before Euler integration to give pixels 'room' to
                # stay together. My new solution is much better: use a clustering algorithm on the sub-pixel coordinates
                # to assign labels. It works just as well and is faster because it doesn't require increasing the 
                # number of points or taking time to upscale/downscale the data. Users can toggle cluster on manually or
                # by setting the diameter threshold higher than the average diameter of the cells. 
                if d <= diam_threshold:
                    cluster = True
                    if verbose:
                        print('Turning on subpixel clustering for label continuity.')

                dP *= mask 
                dx = dP[1].copy()
                dy = dP[0].copy()
                mag = np.sqrt(dP[1,:,:]**2+dP[0,:,:]**2)
    #             # renormalize (i.e. only get directions from the network)
                dx[mask] = np.divide(dx[mask], mag[mask], out=np.zeros_like(dx[mask]),
                                     where=np.logical_and(mag[mask]!=0,~np.isnan(mag[mask])))
                dy[mask] = np.divide(dy[mask], mag[mask], out=np.zeros_like(dy[mask]),
                                     where=np.logical_and(mag[mask]!=0,~np.isnan(mag[mask])))

                # compute the divergence
                Y, X = np.nonzero(mask)
                pad = 1
                Tx = np.zeros((Ly+2*pad)*(Lx+2*pad), np.float64)
                Tx[Y*Lx+X] = np.reshape(dx.copy(),Ly*Lx)[Y*Lx+X]
                Ty = np.zeros((Ly+2*pad)*(Lx+2*pad), np.float64)
                Ty[Y*Lx+X] = np.reshape(dy.copy(),Ly*Lx)[Y*Lx+X]

                # Rescaling by the divergence
                div = np.zeros(Ly*Lx, np.float64)
                div[Y*Lx+X]=(Ty[(Y+2)*Lx+X]+8*Ty[(Y+1)*Lx+X]-8*Ty[(Y-1)*Lx+X]-Ty[(Y-2)*Lx+X]+
                             Tx[Y*Lx+X+2]+8*Tx[Y*Lx+X+1]-8*Tx[Y*Lx+X-1]-Tx[Y*Lx+X-2])
                div = transforms.normalize99(div,skel=True)
                div.shape = (Ly,Lx)
                #add sigmoid on boundary output to help push pixels away - the final bit needed in some cases!
                # specifically, places where adjacent cell flows are too colinear and therefore had low divergence
#                 mag = div+1/(1+np.exp(-bd))
                mag = div
                dP[0] = dy*mag
                dP[1] = dx*mag

                p, inds, tr = dynamics.follow_flows(dP, mask, interp=interp, use_gpu=self.gpu,
                                                    device=self.device, skel=skel, calc_trace=calc_trace)

                newinds = p[:,inds[:,0],inds[:,1]].swapaxes(0,1)
                mask = np.zeros((p.shape[1],p.shape[2]))

                # the eps parameter needs to be adjustable... maybe a function of the distance
                if cluster:
                    db = DBSCAN(eps=eps, min_samples=3,n_jobs=8).fit(newinds)
                    labels = db.labels_
                    mask[inds[:,0],inds[:,1]] = labels+1
                else:
                    newinds = np.rint(newinds).astype(int)
                    skelmask = np.zeros_like(dist, dtype=bool)
                    skelmask[newinds[:,0],newinds[:,1]] = 1

                    #disconnect skeletons at the edge, 5 pixels in 
                    border_mask = np.zeros(skelmask.shape, dtype=bool)
                    border_px =  border_mask.copy()
                    border_mask = binary_dilation(border_mask, border_value=1, iterations=5)

                    border_px[border_mask] = skelmask[border_mask]
                    if self.nclasses == 4: #can use boundary to erase joined edge skelmasks 
                        border_px[bd>-1] = 0
                        if verbose:
                            print('Using boundary output to split edge defects')
                    else: #otherwise do morphological opening to attempt splitting 
                        border_px = binary_opening(border_px,border_value=0,iterations=3)

                    skelmask[border_mask] = border_px[border_mask]
                    
                    LL = label(skelmask,connectivity=1) 
                    mask[inds[:,0],inds[:,1]] = LL[newinds[:,0],newinds[:,1]]

            # quality control - this got removed in recent version of cellpose??? or did I add it? 
#             if flow_threshold is not None and flow_threshold > 0 and dP is not None:
#                 mask = dynamics.remove_bad_flow_masks(mask, dP, threshold=flow_threshold, skel=skel)

            if resize is not None:
                if verbose:
                    print('resizing output with resize', resize)
                mask = transforms.resize_image(mask, resize[0], resize[1], interpolation=cv2.INTER_NEAREST)
                Ly,Lx = mask.shape
                pi = np.zeros([2,Ly,Lx])
                for k in range(2):
                    pi[k] = cv2.resize(p[k], (Lx, Ly), interpolation=cv2.INTER_NEAREST)
                p = pi       
        else: # nothing to compute, just make it compatible
            print('No cell pixels found.')
            p = np.zeros([2,1,1])
            tr = []
            mask = np.zeros(resize)

        # moving the cleanup to the end helps avoid some bugs arising from scaling...
        # maybe better would be to rescale the min_size and hole_size parameters to do the
        # cleanup at the prediction scale, or switch depending on which one is bigger... 
        mask = utils.fill_holes_and_remove_small_masks(mask, min_size=min_size)
        fastremap.renumber(mask,in_place=True) #convenient to guarantee non-skipped labels
        return mask, p, tr

>>>>>>> eab863e0
    def loss_fn(self, lbl, y):
        """ loss function between true labels lbl and prediction y """
        if not self.skel: # original loss function 
            veci = 5. * self._to_device(lbl[:,1:])
            lbl  = self._to_device(lbl[:,0]>.5)
            loss = self.criterion(y[:,:2] , veci) 
            if self.torch:
                loss /= 2.
            loss2 = self.criterion2(y[:,2] , lbl)
            loss = loss + loss2
        
        else: #loss function for skeletonized field 
            veci = self._to_device(lbl[:,2:4]) #scaled to 5 in augmentation 
            dist = lbl[:,1] # now distance transform replaces probability
            boundary =  lbl[:,5]
            cellmask = dist>0
            w =  self._to_device(lbl[:,7])  # new smooth, boundary-emphasized weight calculated with augmentations  
            dist = self._to_device(dist)
            boundary = self._to_device(boundary)
            cellmask = self._to_device(cellmask).bool()
            flow = y[:,:2] # 0,1
            dt = y[:,2]
            bd = y[:,3]

            loss7 = 2.*self.criterion12(dt,dist,w)

            wt = torch.stack((w,w),dim=1)
            ct = torch.stack((cellmask,cellmask),dim=1) 
            loss1 = 10.*self.criterion12(flow,veci,wt) 

            loss2 = self.criterion14(flow,veci,w,cellmask) #ArcCosDotLoss
            a = 10.
            loss3 = self.criterion11(flow,veci,wt,ct)/a # DerivativeLoss
            loss8 = self.criterion11(dt.unsqueeze(1),dist.unsqueeze(1),w.unsqueeze(1),cellmask.unsqueeze(1))/a  #older models had just plain cellmask

    #         loss4 = ((self.criterion2(bd,boundary)/2.) + (self.criterion2(bd[cellmask],boundary[cellmask])))#boundary loss 
            loss4 = 2.*self.criterion2(bd,boundary)

            loss5 = 2.*self.criterion15(flow,veci,w,cellmask) # loss on norm 
    #         loss6 = self.criterion16(flow,veci,cellmask)/5. # loss on divergence, bad for normalized field, revisit on interp field?

    #         print(loss1.cpu().detach().numpy(),loss2.cpu().detach().numpy(),
    #               loss3.cpu().detach().numpy(),loss4.cpu().detach().numpy(),
    #               loss5.cpu().detach().numpy(),
    #               loss7.cpu().detach().numpy(),loss8.cpu().detach().numpy())

            loss = loss1 + loss2 + loss3 + loss4 + loss5 + loss7 + loss8
        return loss        


    def train(self, train_data, train_labels, train_files=None, 
              test_data=None, test_labels=None, test_files=None,
              channels=None, normalize=True, pretrained_model=None, 
              save_path=None, save_every=100, save_each=False,
              learning_rate=0.2, n_epochs=500, momentum=0.9, 
              weight_decay=0.00001, batch_size=8, rescale=False, skel=False):

        """ train network with images train_data 
        
            Parameters
            ------------------

            train_data: list of arrays (2D or 3D)
                images for training

            train_labels: list of arrays (2D or 3D)
                labels for train_data, where 0=no masks; 1,2,...=mask labels
                can include flows as additional images

            train_files: list of strings
                file names for images in train_data (to save flows for future runs)

            test_data: list of arrays (2D or 3D)
                images for testing

            test_labels: list of arrays (2D or 3D)
                labels for test_data, where 0=no masks; 1,2,...=mask labels; 
                can include flows as additional images
        
            test_files: list of strings
                file names for images in test_data (to save flows for future runs)

            channels: list of ints (default, None)
                channels to use for training

            normalize: bool (default, True)
                normalize data so 0.0=1st percentile and 1.0=99th percentile of image intensities in each channel

            pretrained_model: string (default, None)
                path to pretrained_model to start from, if None it is trained from scratch

            save_path: string (default, None)
                where to save trained model, if None it is not saved

            save_every: int (default, 100)
                save network every [save_every] epochs

            learning_rate: float (default, 0.2)
                learning rate for training

            n_epochs: int (default, 500)
                how many times to go through whole training set during training

            weight_decay: float (default, 0.00001)

            batch_size: int (optional, default 8)
                number of 224x224 patches to run simultaneously on the GPU
                (can make smaller or bigger depending on GPU memory usage)

            rescale: bool (default, True)
                whether or not to rescale images to diam_mean during training, 
                if True it assumes you will fit a size model after training or resize your images accordingly,
                if False it will try to train the model to be scale-invariant (works worse)

        """
        print('Training with rescale = ',rescale)
        train_data, train_labels, test_data, test_labels, run_test = transforms.reshape_train_test(train_data, train_labels,
                                                                                                   test_data, test_labels,
                                                                                                   channels, normalize, skel)
        # check if train_labels have flows
        train_flows = dynamics.labels_to_flows(train_labels, files=train_files, use_gpu=self.gpu, device=self.device, skel=skel)
        if run_test:
            test_flows = dynamics.labels_to_flows(test_labels, files=test_files)
        else:
            test_flows = None
        
        model_path = self._train_net(train_data, train_flows, 
                                     test_data, test_flows,
                                     pretrained_model, save_path, save_every, save_each,
                                     learning_rate, n_epochs, momentum, weight_decay, batch_size, rescale)
        self.pretrained_model = model_path
        return model_path

class SizeModel():
    """ linear regression model for determining the size of objects in image
        used to rescale before input to cp_model
        uses styles from cp_model

        Parameters
        -------------------

        cp_model: UnetModel or CellposeModel
            model from which to get styles

        device: mxnet device (optional, default mx.cpu())
            where cellpose model is saved (mx.gpu() or mx.cpu())

        pretrained_size: str
            path to pretrained size model
            
        skel: bool
            whether or not to use distance-based size metrics
            corresponding to 'skel' model 

    """
    def __init__(self, cp_model, device=None, pretrained_size=None, **kwargs):
        super(SizeModel, self).__init__(**kwargs)

        self.pretrained_size = pretrained_size
        self.cp = cp_model
        self.device = self.cp.device
        self.diam_mean = self.cp.diam_mean
        self.torch = self.cp.torch
        if pretrained_size is not None:
            self.params = np.load(self.pretrained_size, allow_pickle=True).item()
            self.diam_mean = self.params['diam_mean']
        if not hasattr(self.cp, 'pretrained_model'):
            error_message = 'no pretrained cellpose model specified, cannot compute size'
            models_logger.critical(error_message)
            raise ValueError(error_message)
        
    def eval(self, x, channels=None, channel_axis=None, 
             normalize=True, invert=False, augment=False, tile=True,
             batch_size=8, progress=None, interp=True, skel=False):
        """ use images x to produce style or use style input to predict size of objects in image

            Object size estimation is done in two steps:
            1. use a linear regression model to predict size from style in image
            2. resize image to predicted size and run CellposeModel to get output masks.
                Take the median object size of the predicted masks as the final predicted size.

            Parameters
            -------------------

            x: list or array of images
                can be list of 2D/3D images, or array of 2D/3D images

            channels: list (optional, default None)
                list of channels, either of length 2 or of length number of images by 2.
                First element of list is the channel to segment (0=grayscale, 1=red, 2=green, 3=blue).
                Second element of list is the optional nuclear channel (0=none, 1=red, 2=green, 3=blue).
                For instance, to segment grayscale images, input [0,0]. To segment images with cells
                in green and nuclei in blue, input [2,3]. To segment one grayscale image and one
                image with cells in green and nuclei in blue, input [[0,0], [2,3]].

            channel_axis: int (optional, default None)
                if None, channels dimension is attempted to be automatically determined

            normalize: bool (default, True)
                normalize data so 0.0=1st percentile and 1.0=99th percentile of image intensities in each channel

            invert: bool (optional, default False)
                invert image pixel intensity before running network

            augment: bool (optional, default False)
                tiles image with overlapping tiles and flips overlapped regions to augment

            tile: bool (optional, default True)
                tiles image to ensure GPU/CPU memory usage limited (recommended)

            progress: pyqt progress bar (optional, default None)
                to return progress bar status to GUI

            Returns
            -------
            diam: array, float
                final estimated diameters from images x or styles style after running both steps

            diam_style: array, float
                estimated diameters from style alone

        """
        
        if isinstance(x, list):
            diams, diams_style = [], []
            nimg = len(x)
            tqdm_out = utils.TqdmToLogger(models_logger, level=logging.INFO)
            iterator = trange(nimg, file=tqdm_out) if nimg>1 else range(nimg)
            for i in iterator:
                diam, diam_style = self.eval(x[i], 
                                             channels=channels[i] if (len(channels)==len(x) and 
                                                                     (isinstance(channels[i], list) and isinstance(channels[i], np.ndarray)) and 
                                                                     len(channels[i])==2) else channels,
                                             channel_axis=channel_axis, 
                                             normalize=normalize, 
                                             invert=invert,
                                             augment=augment,
                                             tile=tile,
                                             batch_size=batch_size,
                                             progress=progress,
                                             skel=skel)
                diams.append(diam)
                diams_style.append(diam_style)

            return diams, diams_style

        if x.squeeze().ndim > 3:
            models_logger.warning('image is not 2D cannot compute diameter')
            return self.diam_mean, self.diam_mean

        styles = self.cp.eval(x, 
                              channels=channels, 
                              channel_axis=channel_axis, 
                              normalize=normalize, 
                              invert=invert, 
                              augment=augment, 
                              tile=tile,
                              batch_size=batch_size, 
                              net_avg=False,
                              compute_masks=False)[-1]

        diam_style = self._size_estimation(np.array(styles))
        diam_style = self.diam_mean if (diam_style==0 or np.isnan(diam_style)) else diam_style
        
        masks = self.cp.eval(x, 
                             channels=channels, 
                             channel_axis=channel_axis, 
                             normalize=normalize, 
                             invert=invert, 
                             augment=augment, 
                             tile=tile,
                             batch_size=batch_size, 
                             net_avg=False,
                             rescale=(self.diam_mean / diam_style), 
#                              rescale =  self.diam_mean / diam_style if self.diam_mean>0 else 1, 
#                              rescale = None, 
                             diameter=None,
#                              interp=interp,
                             interp=False,
#                              flow_threshold=0,
                             skel=skel)[0]
        
        # allow backwards compatibility to older scale metric
        diam = utils.diameters(masks,skel=skel)[0]
        if hasattr(self, 'model_type') and (self.model_type=='nuclei' or self.model_type=='cyto') and not self.torch and not skel:
            diam_style /= (np.pi**0.5)/2
            diam = self.diam_mean / ((np.pi**0.5)/2) if (diam==0 or np.isnan(diam)) else diam
        else:
            diam = self.diam_mean if (diam==0 or np.isnan(diam)) else diam
        return diam, diam_style

    def _size_estimation(self, style):
        """ linear regression from style to size 
        
            sizes were estimated using "diameters" from square estimates not circles; 
            therefore a conversion factor is included (to be removed)
        
        """
        szest = np.exp(self.params['A'] @ (style - self.params['smean']).T +
                        np.log(self.diam_mean) + self.params['ymean'])
        szest = np.maximum(5., szest)
        return szest

    def train(self, train_data, train_labels,
              test_data=None, test_labels=None,
              channels=None, normalize=True, 
              learning_rate=0.2, n_epochs=10, 
              l2_regularization=1.0, batch_size=8,
              skel=False):
        """ train size model with images train_data to estimate linear model from styles to diameters
        
            Parameters
            ------------------

            train_data: list of arrays (2D or 3D)
                images for training

            train_labels: list of arrays (2D or 3D)
                labels for train_data, where 0=no masks; 1,2,...=mask labels
                can include flows as additional images

            channels: list of ints (default, None)
                channels to use for training

            normalize: bool (default, True)
                normalize data so 0.0=1st percentile and 1.0=99th percentile of image intensities in each channel

            n_epochs: int (default, 10)
                how many times to go through whole training set (taking random patches) for styles for diameter estimation

            l2_regularization: float (default, 1.0)
                regularize linear model from styles to diameters

            batch_size: int (optional, default 8)
                number of 224x224 patches to run simultaneously on the GPU
                (can make smaller or bigger depending on GPU memory usage)
        """
        batch_size /= 2 # reduce batch_size by factor of 2 to use larger tiles
        batch_size = int(max(1, batch_size))
        self.cp.batch_size = batch_size
        train_data, train_labels, test_data, test_labels, run_test = transforms.reshape_train_test(train_data, train_labels,
                                                                                                   test_data, test_labels,
                                                                                                   channels, normalize, skel)
        if isinstance(self.cp.pretrained_model, list):
            cp_model_path = self.cp.pretrained_model[0]
            self.cp.net.load_model(cp_model_path, cpu=(not self.cp.gpu))
            if not self.torch:
                self.cp.net.collect_params().grad_req = 'null'
        else:
            cp_model_path = self.cp.pretrained_model
        
        diam_train = np.array([utils.diameters(lbl,skel=skel)[0] for lbl in train_labels])
        if run_test: 
            diam_test = np.array([utils.diameters(lbl,skel=skel)[0] for lbl in test_labels])
        
        # remove images with no masks
        for i in range(len(diam_train)):
            if diam_train[i]==0.0:
                del train_data[i]
                del train_labels[i]
        if run_test:
            for i in range(len(diam_test)):
                if diam_test[i]==0.0:
                    del test_data[i]
                    del test_labels[i]

        nimg = len(train_data)
        styles = np.zeros((n_epochs*nimg, 256), np.float32)
        diams = np.zeros((n_epochs*nimg,), np.float32)
        tic = time.time()
        for iepoch in range(n_epochs):
            iall = np.arange(0,nimg,1,int)
            for ibatch in range(0,nimg,batch_size):
                inds = iall[ibatch:ibatch+batch_size]
                #using the orignal rotate and resize just because mine apparently broke the feature that
                # you could either pass in flows or masks... will eventually fix and streamline 
                imgi,lbl,scale = transforms.original_random_rotate_and_resize([train_data[i] for i in inds],
                                                                              Y=[train_labels[i].astype(np.int16) for i in inds], 
                                                                              scale_range=1, xy=(512,512)) 

                feat = self.cp.network(imgi)[1]
                styles[inds+nimg*iepoch] = feat
                diams[inds+nimg*iepoch] = np.log(diam_train[inds]) - np.log(self.diam_mean) + np.log(scale)
            del feat
            if (iepoch+1)%2==0:
                models_logger.info('ran %d epochs in %0.3f sec'%(iepoch+1, time.time()-tic))

        # create model
        smean = styles.mean(axis=0)
        X = ((styles - smean).T).copy()
        ymean = diams.mean()
        y = diams - ymean

        A = np.linalg.solve(X@X.T + l2_regularization*np.eye(X.shape[0]), X @ y)
        ypred = A @ X
        models_logger.info('train correlation: %0.4f'%np.corrcoef(y, ypred)[0,1])
            
        if run_test:
            nimg_test = len(test_data)
            styles_test = np.zeros((nimg_test, 256), np.float32)
            for i in range(nimg_test):
                styles_test[i] = self.cp._run_net(test_data[i].transpose((1,2,0)))[1]
            diam_test_pred = np.exp(A @ (styles_test - smean).T + np.log(self.diam_mean) + ymean)
            diam_test_pred = np.maximum(5., diam_test_pred)
            models_logger.info('test correlation: %0.4f'%np.corrcoef(diam_test, diam_test_pred)[0,1])

        self.pretrained_size = cp_model_path+'_size.npy'
        self.params = {'A': A, 'smean': smean, 'diam_mean': self.diam_mean, 'ymean': ymean}
        np.save(self.pretrained_size, self.params)
        models_logger.info('model saved to '+self.pretrained_size)
        return self.params<|MERGE_RESOLUTION|>--- conflicted
+++ resolved
@@ -18,11 +18,7 @@
 models_logger = logging.getLogger(__name__)
 models_logger.setLevel(logging.DEBUG)
 
-<<<<<<< HEAD
-from . import transforms, dynamics, utils
-=======
 from . import transforms, dynamics, utils, plot
->>>>>>> eab863e0
 from .core import UnetModel, assign_device, MXNET_ENABLED, parse_model_string
 
 _MODEL_URL = 'https://www.cellpose.org/models'
@@ -30,28 +26,16 @@
 _MODEL_DIR_DEFAULT = pathlib.Path.home().joinpath('.cellpose', 'models')
 MODEL_DIR = pathlib.Path(_MODEL_DIR_ENV) if _MODEL_DIR_ENV else _MODEL_DIR_DEFAULT
 
-<<<<<<< HEAD
-
-=======
->>>>>>> eab863e0
 def model_path(model_type, model_index, use_torch):
     torch_str = 'torch' if use_torch else ''
     basename = '%s%s_%d' % (model_type, torch_str, model_index)
     return cache_model_path(basename)
 
-<<<<<<< HEAD
-
-=======
->>>>>>> eab863e0
 def size_model_path(model_type, use_torch):
     torch_str = 'torch' if use_torch else ''
     basename = 'size_%s%s_0.npy' % (model_type, torch_str)
     return cache_model_path(basename)
 
-<<<<<<< HEAD
-
-=======
->>>>>>> eab863e0
 def cache_model_path(basename):
     MODEL_DIR.mkdir(parents=True, exist_ok=True)
     url = f'{_MODEL_URL}/{basename}'
@@ -60,25 +44,6 @@
         models_logger.info('Downloading: "{}" to {}\n'.format(url, cached_file))
         utils.download_url_to_file(url, cached_file, progress=True)
     return cached_file
-<<<<<<< HEAD
-
-
-def dx_to_circ(dP):
-    """ dP is 2 x Y x X => 'optic' flow representation """
-    if dP.ndim > 3:
-        return np.array([dx_to_circ(dP[-2:, i]) for i in range(dP.shape[1])])
-    sc = max(np.percentile(dP[0], 99), np.percentile(dP[0], 1))
-    Y = np.clip(dP[0] / sc, -1, 1)
-    sc = max(np.percentile(dP[1], 99), np.percentile(dP[1], 1))
-    X = np.clip(dP[1] / sc, -1, 1)
-    H = (np.arctan2(Y, X) + np.pi) / (2*np.pi) * 179
-    S = np.clip(utils.normalize99(dP[0]**2 + dP[1]**2), 0.0, 1.0) * 255
-    V = np.ones_like(S) * 255
-    HSV = np.stack((H,S,S), axis=-1)
-    flow = cv2.cvtColor(HSV.astype(np.uint8), cv2.COLOR_HSV2RGB)
-    return flow
-=======
->>>>>>> eab863e0
 
 class Cellpose():
     """ main model which combines SizeModel and CellposeModel
@@ -99,16 +64,8 @@
         where model is saved (e.g. mx.gpu() or mx.cpu()), overrides gpu input,
         recommended if you want to use a specific GPU (e.g. mx.gpu(4) or torch.cuda.device(4))
 
-<<<<<<< HEAD
     torch: bool (optional, default True)
         run model using torch if available
-=======
-    torch: bool (optional, default False)
-        use torch nn rather than mxnet
-        
-    model_dir: str (optional, default None)
-        overwrite the built in model directory where cellpose looks for models
->>>>>>> eab863e0
 
     """
     def __init__(self, gpu=False, model_type='cyto', net_avg=True, device=None, torch=True, model_dir=None, skel=False):
@@ -126,11 +83,8 @@
         if model_type=='cyto2' and not self.torch:
             model_type='cyto'
         
-<<<<<<< HEAD
-=======
         self.skel = skel        
         
->>>>>>> eab863e0
         self.pretrained_model = [model_path(model_type, j, torch) for j in range(4)]
         self.pretrained_size = size_model_path(model_type, torch)
         self.diam_mean = 30. if model_type!='nuclei' else 17.
@@ -246,11 +200,7 @@
 
         """        
         tic0 = time.time()
-<<<<<<< HEAD
-        channels = [0,0] if channels is None else channels
-=======
         channels = [0,0] if channels is None else channels # why not just make this a default in the function header?
->>>>>>> eab863e0
 
         estimate_size = True if (diameter is None or diameter==0) else False
         
@@ -258,11 +208,7 @@
             tic = time.time()
             models_logger.info('~~~ ESTIMATING CELL DIAMETER(S) ~~~')
             diams, _ = self.sz.eval(x, channels=channels, channel_axis=channel_axis, invert=invert, batch_size=batch_size, 
-<<<<<<< HEAD
-                                    augment=augment, tile=tile, normalize=normalize)
-=======
                                     augment=augment, tile=tile,normalize=normalize)
->>>>>>> eab863e0
             rescale = self.diam_mean / np.array(diams)
             diameter = None
             models_logger.info('estimated cell diameter(s) in %0.2f sec'%(time.time()-tic))
@@ -330,17 +276,10 @@
         
     net_avg: bool (optional, default True)
         loads the 4 built-in networks and averages them if True, loads one network if False
-<<<<<<< HEAD
-
+        
     torch: bool (optional, default True)
         use torch nn rather than mxnet
-
-=======
-        
-    torch: bool (optional, default True)
-        use torch nn rather than mxnet
-        
->>>>>>> eab863e0
+        
     diam_mean: float (optional, default 27.)
         mean 'diameter', 27. is built in value for 'cyto' model
         
@@ -354,17 +293,11 @@
     skel: use skeletonized flow field model (optional, default False)
 
     """
-    print('Running Kevin\'s github version') #(take out for final version)
     
     # still need to put the skel model trained on cellpose data into the right folder with the right name with the size model 
     def __init__(self, gpu=False, pretrained_model=False, 
-<<<<<<< HEAD
                     model_type=None, net_avg=True, torch=True,
                     diam_mean=30., device=None,
-=======
-                    model_type=None, torch=True,
-                    diam_mean=30., net_avg=True, device=None, model_dir=None,
->>>>>>> eab863e0
                     residual_on=True, style_on=True, concatenation=False,
                     nchan=2, nclasses=3, skel=False):
         if not torch:
@@ -390,12 +323,8 @@
             if (pretrained_model and not os.path.exists(pretrained_model[0])):
                 models_logger.warning('pretrained model has incorrect path')
             models_logger.info(f'>>{pretrained_model_string}<< model set to be used')
-<<<<<<< HEAD
-            diam_mean = 30. if pretrained_model_string=='cyto' else 17.
-=======
             
             diam_mean = 30. if pretrained_model_string!='nuclei'  else 17. # cyto2 still uses 17, right? 
->>>>>>> eab863e0
             
             pretrained_model = [model_path(pretrained_model_string, j, torch) for j in range(4)]
             pretrained_model = pretrained_model[0] if not net_avg else pretrained_model 
@@ -571,11 +500,7 @@
         
         else:
             x = transforms.convert_image(x, channels, channel_axis=channel_axis, z_axis=z_axis,
-<<<<<<< HEAD
-                                         do_3D=(do_3D or stitch_threshold>0), normalize=False, invert=False, nchan=self.nchan)
-=======
                                          do_3D=(do_3D or stitch_threshold>0), normalize=False, invert=False, nchan=self.nchan, skel=skel)
->>>>>>> eab863e0
             if x.ndim < 4:
                 x = x[np.newaxis,...]
             self.batch_size = batch_size
@@ -707,28 +632,6 @@
             if nimg > 1:
                 models_logger.info('masks created in %2.2fs'%(flow_time))
         else:
-<<<<<<< HEAD
-            masks, p = np.zeros(0), np.zeros(0)
-
-        return masks.squeeze(), styles.squeeze(), dP.squeeze(), cellprob.squeeze(), p.squeeze()
-
-    def _compute_masks(self, dP, cellprob, p=None, niter=200, cellprob_threshold=0.0, 
-                        flow_threshold=0.4, interp=True, do_3D=False, 
-                        min_size=15, resize=None):
-        """ compute masks using dynamics from dP and cellprob """
-        if p is None:
-            p = dynamics.follow_flows(-1 * dP * (cellprob > cellprob_threshold) / 5., 
-                                        niter=niter, interp=interp, use_gpu=self.gpu)
-        maski = dynamics.get_masks(p, iscell=(cellprob>cellprob_threshold),
-                                    flows=dP, threshold=flow_threshold if not do_3D else None,
-                                    use_gpu=self.gpu)
-        maski = utils.fill_holes_and_remove_small_masks(maski, min_size=min_size)
-        if resize is not None:
-            maski = transforms.resize_image(maski, resize[0], resize[1], 
-                                            interpolation=cv2.INTER_NEAREST)
-        return maski, p
-        
-=======
             masks, p = np.zeros(0), np.zeros(0) #pass back zeros if not compute_masks
             
         return masks.squeeze(), styles.squeeze(), dP.squeeze(), dist.squeeze(), p.squeeze(), bd.squeeze()
@@ -876,7 +779,6 @@
         fastremap.renumber(mask,in_place=True) #convenient to guarantee non-skipped labels
         return mask, p, tr
 
->>>>>>> eab863e0
     def loss_fn(self, lbl, y):
         """ loss function between true labels lbl and prediction y """
         if not self.skel: # original loss function 
