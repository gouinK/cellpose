"""
Copright © 2023 Howard Hughes Medical Institute, Authored by Carsen Stringer and Marius Pachitariu.
"""

import sys, os, pathlib, warnings, datetime, tempfile, glob, time
import gc
from natsort import natsorted
from tqdm import tqdm, trange

from qtpy import QtGui, QtCore, QtWidgets
from superqt import QRangeSlider
from qtpy.QtCore import Qt as Qtp
from qtpy.QtWidgets import QScrollArea, QMainWindow, QApplication, QWidget, QScrollBar, QSlider, QComboBox, QGridLayout, QPushButton, QFrame, QCheckBox, QLabel, QProgressBar, QLineEdit, QMessageBox, QGroupBox
import pyqtgraph as pg
from pyqtgraph import GraphicsScene

import numpy as np
from scipy.stats import mode
import cv2

from . import guiparts, menus, io
from .. import models, core, dynamics, version
from ..utils import download_url_to_file, masks_to_outlines, diameters 
from ..io  import get_image_files, imsave, imread
from ..transforms import resize_image, normalize99 #fixed import
from ..plot import disk
from ..transforms import normalize99_tile, smooth_sharpen_img

Horizontal = QtCore.Qt.Orientation.Horizontal

class Slider(QRangeSlider):
    def __init__(self, parent, name, color):
        super().__init__(Horizontal)
        self.setEnabled(False)
        self.valueChanged.connect(lambda: self.levelChanged(parent))
        self.name = name
        
        self.setStyleSheet(""" QSlider{
                             background-color: transparent;
                             }
        """
        )
        self.show()
        
    def levelChanged(self, parent):
        parent.level_change(self.name)

try:
    import matplotlib.pyplot as plt
    MATPLOTLIB = True
except:
    MATPLOTLIB = False

try:
    from google.cloud import storage
    os.environ['GOOGLE_APPLICATION_CREDENTIALS'] = os.path.join(os.path.dirname(os.path.realpath(__file__)),
                                                        'key/cellpose-data-writer.json')
    SERVER_UPLOAD = True
except:
    SERVER_UPLOAD = False

#Define possible models; can we make a master list in another file to use in models and main? 
    
class QHLine(QFrame):
    def __init__(self):
        super(QHLine, self).__init__()
        self.setFrameShape(QFrame.HLine)
        #self.setFrameShadow(QFrame.Sunken)
        self.setLineWidth(8)

def avg3d(C):
    """ smooth value of c across nearby points
        (c is center of grid directly below point)
        b -- a -- b
        a -- c -- a
        b -- a -- b
    """
    Ly, Lx = C.shape
    # pad T by 2
    T = np.zeros((Ly+2, Lx+2), np.float32)
    M = np.zeros((Ly, Lx), np.float32)
    T[1:-1, 1:-1] = C.copy()
    y,x = np.meshgrid(np.arange(0,Ly,1,int), np.arange(0,Lx,1,int), indexing='ij')
    y += 1
    x += 1
    a = 1./2 #/(z**2 + 1)**0.5
    b = 1./(1+2**0.5) #(z**2 + 2)**0.5
    c = 1.
    M = (b*T[y-1, x-1] + a*T[y-1, x] + b*T[y-1, x+1] +
         a*T[y, x-1]   + c*T[y, x]   + a*T[y, x+1] +
         b*T[y+1, x-1] + a*T[y+1, x] + b*T[y+1, x+1])
    M /= 4*a + 4*b + c
    return M

def interpZ(mask, zdraw):
    """ find nearby planes and average their values using grid of points
        zfill is in ascending order
    """
    ifill = np.ones(mask.shape[0], "bool")
    zall = np.arange(0, mask.shape[0], 1, int)
    ifill[zdraw] = False
    zfill = zall[ifill]
    zlower = zdraw[np.searchsorted(zdraw, zfill, side='left')-1]
    zupper = zdraw[np.searchsorted(zdraw, zfill, side='right')]
    for k,z in enumerate(zfill):
        Z = zupper[k] - zlower[k]
        zl = (z-zlower[k])/Z
        plower = avg3d(mask[zlower[k]]) * (1-zl)
        pupper = avg3d(mask[zupper[k]]) * zl
        mask[z] = (plower + pupper) > 0.33
        #Ml, norml = avg3d(mask[zlower[k]], zl)
        #Mu, normu = avg3d(mask[zupper[k]], 1-zl)
        #mask[z] = (Ml + Mu) / (norml + normu)  > 0.5
    return mask, zfill


def make_bwr():
    # make a bwr colormap
    b = np.append(255*np.ones(128), np.linspace(0, 255, 128)[::-1])[:,np.newaxis]
    r = np.append(np.linspace(0, 255, 128), 255*np.ones(128))[:,np.newaxis]
    g = np.append(np.linspace(0, 255, 128), np.linspace(0, 255, 128)[::-1])[:,np.newaxis]
    color = np.concatenate((r,g,b), axis=-1).astype(np.uint8)
    bwr = pg.ColorMap(pos=np.linspace(0.0,255,256), color=color)
    return bwr

def make_spectral():
    # make spectral colormap
    r = np.array([0,4,8,12,16,20,24,28,32,36,40,44,48,52,56,60,64,68,72,76,80,84,88,92,96,100,104,108,112,116,120,124,128,128,128,128,128,128,128,128,128,128,128,128,128,128,128,128,128,120,112,104,96,88,80,72,64,56,48,40,32,24,16,8,0,0,0,0,0,0,0,0,0,0,0,0,0,0,0,0,0,0,0,0,0,0,0,0,0,0,0,0,0,0,0,0,0,3,7,11,15,19,23,27,31,35,39,43,47,51,55,59,63,67,71,75,79,83,87,91,95,99,103,107,111,115,119,123,127,131,135,139,143,147,151,155,159,163,167,171,175,179,183,187,191,195,199,203,207,211,215,219,223,227,231,235,239,243,247,251,255,255,255,255,255,255,255,255,255,255,255,255,255,255,255,255,255,255,255,255,255,255,255,255,255,255,255,255,255,255,255,255,255,255,255,255,255,255,255,255,255,255,255,255,255,255,255,255,255,255,255,255,255,255,255,255,255,255,255,255,255,255,255,255,255,255,255,255,255,255,255,255,255,255,255,255,255,255,255,255,255,255,255,255,255,255,255,255,255,255,255,255,255,255,255,255])
    g = np.array([0,1,2,3,4,5,6,7,8,9,10,9,9,8,8,7,7,6,6,5,5,5,4,4,3,3,2,2,1,1,0,0,0,7,15,23,31,39,47,55,63,71,79,87,95,103,111,119,127,135,143,151,159,167,175,183,191,199,207,215,223,231,239,247,255,247,239,231,223,215,207,199,191,183,175,167,159,151,143,135,128,129,131,132,134,135,137,139,140,142,143,145,147,148,150,151,153,154,156,158,159,161,162,164,166,167,169,170,172,174,175,177,178,180,181,183,185,186,188,189,191,193,194,196,197,199,201,202,204,205,207,208,210,212,213,215,216,218,220,221,223,224,226,228,229,231,232,234,235,237,239,240,242,243,245,247,248,250,251,253,255,251,247,243,239,235,231,227,223,219,215,211,207,203,199,195,191,187,183,179,175,171,167,163,159,155,151,147,143,139,135,131,127,123,119,115,111,107,103,99,95,91,87,83,79,75,71,67,63,59,55,51,47,43,39,35,31,27,23,19,15,11,7,3,0,8,16,24,32,41,49,57,65,74,82,90,98,106,115,123,131,139,148,156,164,172,180,189,197,205,213,222,230,238,246,254])
    b = np.array([0,7,15,23,31,39,47,55,63,71,79,87,95,103,111,119,127,135,143,151,159,167,175,183,191,199,207,215,223,231,239,247,255,255,255,255,255,255,255,255,255,255,255,255,255,255,255,255,255,255,255,255,255,255,255,255,255,255,255,255,255,255,255,255,255,251,247,243,239,235,231,227,223,219,215,211,207,203,199,195,191,187,183,179,175,171,167,163,159,155,151,147,143,139,135,131,128,126,124,122,120,118,116,114,112,110,108,106,104,102,100,98,96,94,92,90,88,86,84,82,80,78,76,74,72,70,68,66,64,62,60,58,56,54,52,50,48,46,44,42,40,38,36,34,32,30,28,26,24,22,20,18,16,14,12,10,8,6,4,2,0,0,0,0,0,0,0,0,0,0,0,0,0,0,0,0,0,0,0,0,0,0,0,0,0,0,0,0,0,0,0,0,0,0,0,0,0,0,0,0,0,0,0,0,0,0,0,0,0,0,0,0,0,0,0,0,0,0,0,0,0,0,0,0,0,8,16,24,32,41,49,57,65,74,82,90,98,106,115,123,131,139,148,156,164,172,180,189,197,205,213,222,230,238,246,254])
    color = (np.vstack((r,g,b)).T).astype(np.uint8)
    spectral = pg.ColorMap(pos=np.linspace(0.0,255,256), color=color)
    return spectral
    

def make_cmap(cm=0):
    # make a single channel colormap
    r = np.arange(0,256)
    color = np.zeros((256,3))
    color[:,cm] = r
    color = color.astype(np.uint8)
    cmap = pg.ColorMap(pos=np.linspace(0.0,255,256), color=color)
    return cmap

global logger
def run():
    from ..io import logger_setup
    global logger
    logger, log_file = logger_setup()
    # Always start by initializing Qt (only once per application)
    warnings.filterwarnings("ignore")
    app = QApplication(sys.argv)
    icon_path = pathlib.Path.home().joinpath('.cellpose', 'logo.png')
    guip_path = pathlib.Path.home().joinpath('.cellpose', 'cellpose_gui.png')
    style_path = pathlib.Path.home().joinpath('.cellpose', 'style_choice.npy')
    if not icon_path.is_file():
        cp_dir = pathlib.Path.home().joinpath('.cellpose')
        cp_dir.mkdir(exist_ok=True)
        print('downloading logo')
        download_url_to_file('https://www.cellpose.org/static/images/cellpose_transparent.png', icon_path, progress=True)
    if not guip_path.is_file():
        print('downloading help window image')
        download_url_to_file('https://www.cellpose.org/static/images/cellpose_gui.png', guip_path, progress=True)
    if not style_path.is_file():
        print('downloading style classifier')
        download_url_to_file('https://www.cellpose.org/static/models/style_choice.npy', style_path, progress=True)
    icon_path = str(icon_path.resolve())
    app_icon = QtGui.QIcon()
    app_icon.addFile(icon_path, QtCore.QSize(16, 16))
    app_icon.addFile(icon_path, QtCore.QSize(24, 24))
    app_icon.addFile(icon_path, QtCore.QSize(32, 32))
    app_icon.addFile(icon_path, QtCore.QSize(48, 48))
    app_icon.addFile(icon_path, QtCore.QSize(64, 64))
    app_icon.addFile(icon_path, QtCore.QSize(256, 256))
    app.setWindowIcon(app_icon)
    app.setStyle("Fusion")
    app.setPalette(guiparts.DarkPalette())
    #app.setStyleSheet("QLineEdit { color: yellow }")

    # models.download_model_weights() # does not exist
    MainW(image=None)
    ret = app.exec_()
    sys.exit(ret)

def get_unique_points(set):
    cps = np.zeros((len(set),3), np.int32)
    for k,pp in enumerate(set):
        cps[k,:] = np.array(pp)
    set = list(np.unique(cps, axis=0))
    return set

class MainW(QMainWindow):
    def __init__(self, image=None):
        super(MainW, self).__init__()

        pg.setConfigOptions(imageAxisOrder="row-major")
        self.setGeometry(50, 50, 1200, 1000)
        self.setWindowTitle(f"cellpose v{version}")
        self.cp_path = os.path.dirname(os.path.realpath(__file__))
        app_icon = QtGui.QIcon()
        icon_path = pathlib.Path.home().joinpath('.cellpose', 'logo.png')
        icon_path = str(icon_path.resolve())
        app_icon.addFile(icon_path, QtCore.QSize(16, 16))
        app_icon.addFile(icon_path, QtCore.QSize(24, 24))
        app_icon.addFile(icon_path, QtCore.QSize(32, 32))
        app_icon.addFile(icon_path, QtCore.QSize(48, 48))
        app_icon.addFile(icon_path, QtCore.QSize(64, 64))
        app_icon.addFile(icon_path, QtCore.QSize(256, 256))
        self.setWindowIcon(app_icon)

        self.setStyleSheet("""
        QToolTip { 
                            background-color: black; 
                            color: white; 
                            border: black solid 1px
                            }
        QComboBox {color: white;
                    background-color: rgb(40,40,40);}
                    QComboBox::item:enabled { color: white;
                    background-color: rgb(40,40,40);
                    selection-color: white;
                    selection-background-color: rgb(50,100,50);}
                    QComboBox::item:!enabled {
                            background-color: rgb(40,40,40);
                            color: rgb(100,100,100);
                        }
        QScrollArea > QWidget > QWidget
                {
                    background: transparent;
                    border: none;
                    margin: 0px 0px 0px 0px;
                } 
        """)
        

        menus.mainmenu(self)
        menus.editmenu(self)
        menus.modelmenu(self)
        menus.helpmenu(self)

        self.headings = """QLabel{
                            color: rgb(150,255,150)
                            } 
                         QToolTip { 
                           background-color: black; 
                           color: white; 
                           border: black solid 1px
                           }"""
        
        self.stylePressed = """QPushButton {Text-align: left; 
                             background-color: rgb(150,50,150); 
                             border-color: white;
                             color:white;}
                            QToolTip { 
                           background-color: black; 
                           color: white; 
                           border: black solid 1px
                           }"""
        self.styleUnpressed = """QPushButton {Text-align: left; 
                               background-color: rgb(50,50,50);
                                border-color: white;
                               color:white;}
                                QToolTip { 
                           background-color: black; 
                           color: white; 
                           border: black solid 1px
                           }"""
        self.styleInactive = """QPushButton {Text-align: left; 
                             background-color: rgb(30,30,30);
                             border-color: white;
                              color:rgb(80,80,80);}
                               QToolTip { 
                           background-color: black; 
                           color: white; 
                           border: black solid 1px
                           }"""
        self.loaded = False

        # ---- MAIN WIDGET LAYOUT ---- #
        self.cwidget = QWidget(self)
        self.lmain = QGridLayout()
        self.cwidget.setLayout(self.lmain)
        self.setCentralWidget(self.cwidget)
        self.lmain.setVerticalSpacing(0)
        self.lmain.setContentsMargins(0,0,0,10)

        self.imask = 0
        self.scrollarea = QScrollArea()
        self.scrollarea.setVerticalScrollBarPolicy(QtCore.Qt.ScrollBarAlwaysOn)
        #self.scrollarea.setHorizontalScrollBarPolicy(QtCore.Qt.ScrollBarAlwaysOff)
        self.scrollarea.setStyleSheet("""QScrollArea { border: none }""")
        self.scrollarea.setWidgetResizable(True)
        self.swidget = QWidget(self)
        #self.swidget.setStyleSheet("""QWidget { background: black; }""")
        self.scrollarea.setWidget(self.swidget)
        self.l0 = QGridLayout() 
        self.swidget.setLayout(self.l0)
        b = self.make_buttons()
        self.lmain.addWidget(self.scrollarea, 0, 0, 40, 9)

        
        # ---- drawing area ---- #
        self.win = pg.GraphicsLayoutWidget()
        
        self.lmain.addWidget(self.win, 0, 9, 40, 30)
        # add scrollbar underneath
        self.scroll = QScrollBar(QtCore.Qt.Horizontal)
        self.scroll.setMaximum(10)
        self.scroll.valueChanged.connect(self.move_in_Z)
        self.lmain.addWidget(self.scroll, 40,9,1,30)

        self.win.scene().sigMouseClicked.connect(self.plot_clicked)
        self.win.scene().sigMouseMoved.connect(self.mouse_moved)
        self.make_viewbox()
        self.make_orthoviews()
        self.lmain.setColumnStretch(10, 1)
        bwrmap = make_bwr()
        self.bwr = bwrmap.getLookupTable(start=0.0, stop=255.0, alpha=False)
        self.cmap = []
        # spectral colormap
        self.cmap.append(make_spectral().getLookupTable(start=0.0, stop=255.0, alpha=False))
        # single channel colormaps
        for i in range(3):
            self.cmap.append(make_cmap(i).getLookupTable(start=0.0, stop=255.0, alpha=False))

        if MATPLOTLIB:
            self.colormap = (plt.get_cmap('gist_ncar')(np.linspace(0.0,.9,1000000)) * 255).astype(np.uint8)
            np.random.seed(42) # make colors stable
            self.colormap = self.colormap[np.random.permutation(1000000)]
        else:
            np.random.seed(42) # make colors stable
            self.colormap = ((np.random.rand(1000000,3)*0.8+0.1)*255).astype(np.uint8)
        #self.reset()

        self.is_stack = True # always loading images of same FOV
        # if called with image, load it
        if image is not None:
            self.filename = image
            io._load_image(self, self.filename)

        # training settings
        d = datetime.datetime.now()
        self.training_params = {'model_index': 0,
                                'learning_rate': 0.1, 
                                'weight_decay': 0.0001, 
                                'n_epochs': 100,
                                'model_name': 'CP' + d.strftime("_%Y%m%d_%H%M%S")
                               }

        self.setAcceptDrops(True)
        self.win.show()
        self.show()

    def help_window(self):
        HW = guiparts.HelpWindow(self)
        HW.show()

    def train_help_window(self):
        THW = guiparts.TrainHelpWindow(self)
        THW.show()

    def gui_window(self):
        EG = guiparts.ExampleGUI(self)
        EG.show()

    def make_buttons(self):
        self.boldfont = QtGui.QFont("Arial", 11, QtGui.QFont.Bold)
        self.boldmedfont = QtGui.QFont("Arial", 9, QtGui.QFont.Bold)
        self.medfont = QtGui.QFont("Arial", 9)
        self.smallfont = QtGui.QFont("Arial", 8)
        
        label = QLabel('Views:')#[\u2191 \u2193]')
        label.setStyleSheet(self.headings)
        label.setFont(self.boldfont)
        self.l0.addWidget(label, 0,0,1,4)

        b=1
        self.view = 0 # 0=image, 1=flowsXY, 2=flowsZ, 3=cellprob
        self.color = 0 # 0=RGB, 1=gray, 2=R, 3=G, 4=B
        self.RGBDropDown = QComboBox()
        self.RGBDropDown.addItems(["RGB","red=R","green=G","blue=B","gray","spectral"])
        self.RGBDropDown.setFont(self.medfont)
        self.RGBDropDown.currentIndexChanged.connect(self.color_choose)
        self.l0.addWidget(self.RGBDropDown, b,0,1,3)
        
        label = QLabel('<p>[&uarr; / &darr; or W/S]</p>')
        label.setFont(self.smallfont)
        self.l0.addWidget(label, b,3,1,3)
        label = QLabel('[R / G / B \n toggles color ]')
        label.setFont(self.smallfont)
        self.l0.addWidget(label, b,6,1,3)

        b+=1
        self.ViewDropDown = QComboBox()
        self.ViewDropDown.addItems(["image", "gradXY", "cellprob", "gradZ", "filtered"])
        self.ViewDropDown.setFont(self.medfont)
        self.ViewDropDown.model().item(4).setEnabled(False)
        self.ViewDropDown.currentIndexChanged.connect(self.update_plot)
        self.l0.addWidget(self.ViewDropDown, b,0,1,3)

        label = QLabel('[pageup / pagedown]')
        label.setFont(self.smallfont)
        self.l0.addWidget(label, b,3,1,5)
        
        #self.ViewDropDown = guiparts.RGBRadioButtons(self, b+2,0)

        self.resize = -1
        self.X2 = 0

        b+=1
        line = QHLine()
        line.setStyleSheet('color: white; width: 3px')
        self.l0.addWidget(line, b,0,1,9)
        b+=1
        label = QLabel('Drawing:')
        label.setStyleSheet(self.headings)
        label.setFont(self.boldfont)
        self.l0.addWidget(label, b,0,1,2)

        self.brush_size = 3
        self.BrushChoose = QComboBox()
        self.BrushChoose.addItems(["1","3","5","7","9"])
        self.BrushChoose.currentIndexChanged.connect(self.brush_choose)
        #self.BrushChoose.setFixedWidth(60)
        self.BrushChoose.setFont(self.medfont)
        self.l0.addWidget(self.BrushChoose, b, 4,1,2)
        label = QLabel('brush\nsize:')
        label.setFont(self.medfont)
        self.l0.addWidget(label, b,2,1,2)
        
        # turn on drawing for 3D
        self.SCheckBox = QCheckBox('single\nstroke')
        self.SCheckBox.setFont(self.medfont)
        self.SCheckBox.toggled.connect(self.autosave_on)
        self.l0.addWidget(self.SCheckBox, b,6,1,3)

        b+=1
        # turn off masks
        self.layer_off = False
        self.masksOn = True
        self.MCheckBox = QCheckBox('MASKS ON [X]')
        self.MCheckBox.setFont(self.medfont)
        self.MCheckBox.setChecked(True)
        self.MCheckBox.toggled.connect(self.toggle_masks)
        self.l0.addWidget(self.MCheckBox, b,0,1,4)

        # turn off outlines
        self.outlinesOn = False # turn off by default
        self.OCheckBox = QCheckBox('outlines on [Z]')
        self.OCheckBox.setFont(self.medfont)
<<<<<<< HEAD
        self.l0.addWidget(self.OCheckBox, b,5,1,4)
=======
        self.l0.addWidget(self.OCheckBox, b,4,1,4)
        
>>>>>>> cf0d9109
        self.OCheckBox.setChecked(False)
        self.OCheckBox.toggled.connect(self.toggle_masks) 

        # buttons for deleting multiple cells
        b += 1
        label = QLabel('Delete ROIs:')
        label.setStyleSheet(label_style)
        label.setFont(self.medfont)
        self.l0.addWidget(label, b, 0,1,3)
        b+=1
        self.DeleteMultipleROIButton = QPushButton('delete multiple')
        self.DeleteMultipleROIButton.clicked.connect(self.delete_multiple_cells)
        self.l0.addWidget(self.DeleteMultipleROIButton, b, 0, 1, 2) #r, c, rowspan, colspan
        self.DeleteMultipleROIButton.setEnabled(False)
        self.DeleteMultipleROIButton.setStyleSheet(self.styleInactive)
        self.DeleteMultipleROIButton.setFont(self.smallfont)
        self.DeleteMultipleROIButton.setFixedWidth(75)

        self.MakeDeletionRegionButton = QPushButton('select region')
        self.MakeDeletionRegionButton.clicked.connect(self.remove_region_cells)
        self.l0.addWidget(self.MakeDeletionRegionButton, b, 2, 1, 3)
        self.MakeDeletionRegionButton.setEnabled(False)
        self.MakeDeletionRegionButton.setStyleSheet(self.styleInactive)
        self.MakeDeletionRegionButton.setFont(self.smallfont)
        self.MakeDeletionRegionButton.setFixedWidth(75)

        self.DoneDeleteMultipleROIButton = QPushButton('done')
        self.DoneDeleteMultipleROIButton.clicked.connect(self.done_remove_multiple_cells)
        self.l0.addWidget(self.DoneDeleteMultipleROIButton, b, 5, 1, 2)
        self.DoneDeleteMultipleROIButton.setEnabled(False)
        self.DoneDeleteMultipleROIButton.setStyleSheet(self.styleInactive)
        self.DoneDeleteMultipleROIButton.setFont(self.smallfont)
        self.DoneDeleteMultipleROIButton.setFixedWidth(40)

        self.CancelDeleteMultipleROIButton = QPushButton('cancel')
        self.CancelDeleteMultipleROIButton.clicked.connect(self.cancel_remove_multiple)
        self.l0.addWidget(self.CancelDeleteMultipleROIButton, b, 7, 1, 2)
        self.CancelDeleteMultipleROIButton.setEnabled(False)
        self.CancelDeleteMultipleROIButton.setStyleSheet(self.styleInactive)
        self.CancelDeleteMultipleROIButton.setFont(self.smallfont)
        self.CancelDeleteMultipleROIButton.setFixedWidth(40)
        
        b+=1
        line = QHLine()
        line.setStyleSheet('color: white;')
        self.l0.addWidget(line, b,0,1,9)
        
        b+=1
        label = QLabel('Segmentation:')
        label.setStyleSheet(self.headings)
        label.setFont(self.boldfont)
        self.l0.addWidget(label, b,0,1,5)
        
        # use GPU
        self.useGPU = QCheckBox('use GPU')
        self.useGPU.setFont(self.medfont)
        self.useGPU.setToolTip('if you have specially installed the <i>cuda</i> version of torch, then you can activate this')
        self.check_gpu()
        self.l0.addWidget(self.useGPU, b,5,1,3)
        
        b0 = 0
        self.TB = QGroupBox('Settings')
        self.TBg = QGridLayout()
        self.TB.setLayout(self.TBg)
        
        self.TB.setFont(self.boldfont)
        self.TB.setStyleSheet("""QGroupBox 
                        { border: 1px solid gray; color:white; padding: 10px 0px;}            
                        """)

        self.diameter = 30
        label = QLabel('cell diameter\n(pixels):')
        label.setFont(self.medfont)
        label.setToolTip('you can manually enter the approximate diameter for your cells, \nor press “calibrate” to let the model estimate it. \nThe size is represented by a disk at the bottom of the view window \n(can turn this disk off by unchecking “scale disk on”)')
        self.TBg.addWidget(label, b0, 0,1,3)
        self.Diameter = QLineEdit()
        self.Diameter.setToolTip('you can manually enter the approximate diameter for your cells, \nor press “calibrate” to let the model estimate it. \nThe size is represented by a disk at the bottom of the view window \n(can turn this disk off by unchecking “scale disk on”)')
        self.Diameter.setText(str(self.diameter))
        self.Diameter.setFont(self.medfont)
        self.Diameter.returnPressed.connect(self.compute_scale)
        self.Diameter.setFixedWidth(40)
        self.TBg.addWidget(self.Diameter, b0,3,1,2)

        # compute diameter
        self.SizeButton = QPushButton(' calibrate')
        self.SizeButton.clicked.connect(self.calibrate_size)
        self.TBg.addWidget(self.SizeButton, b0,5,1,4)
        self.SizeButton.setEnabled(False)
        #self.SizeButton.setStyleSheet(self.styleInactive)
        self.SizeButton.setFont(self.boldfont)
        self.SizeButton.setToolTip('you can manually enter the approximate diameter for your cells, \nor press “calibrate” to let the model estimate it. \nThe size is represented by a disk at the bottom of the view window \n(can turn this disk off by unchecking “scale disk on”)')
        
        b0+=1
        # choose channel
        self.ChannelChoose = [QComboBox(), QComboBox()]
        self.ChannelChoose[0].addItems(['0: gray', '1: red', '2: green','3: blue'])
        self.ChannelChoose[1].addItems(['0: none', '1: red', '2: green', '3: blue'])
        cstr = ['chan to segment:', 'chan2 (optional): ']
        for i in range(2):
            #self.ChannelChoose[i].setFixedWidth(70)
            self.ChannelChoose[i].setFont(self.medfont)
            label = QLabel(cstr[i])
            label.setFont(self.medfont)
            if i==0:
                label.setToolTip('this is the channel in which the cytoplasm or nuclei exist that you want to segment')
                self.ChannelChoose[i].setToolTip('this is the channel in which the cytoplasm or nuclei exist that you want to segment')
            else:
                label.setToolTip('if <em>cytoplasm</em> model is chosen, and you also have a nuclear channel, then choose the nuclear channel for this option')
                self.ChannelChoose[i].setToolTip('if <em>cytoplasm</em> model is chosen, and you also have a nuclear channel, then choose the nuclear channel for this option')
            self.TBg.addWidget(label, b0+i, 0, 1, 4)
            self.TBg.addWidget(self.ChannelChoose[i], b0+i, 4, 1, 5)
            
        # post-hoc paramater tuning
        
        b0+=2
        
        label = QLabel('flow\nthreshold:')
        label.setToolTip('threshold on flow error to accept a mask (set higher to get more cells, e.g. in range from (0.1, 3.0), OR set to 0.0 to turn off so no cells discarded);\n press enter to recompute if model already run')
        label.setFont(self.medfont)
        self.TBg.addWidget(label, b0, 0,1,2)
        self.flow_threshold = QLineEdit()
        self.flow_threshold.setText('0.4')
        self.flow_threshold.returnPressed.connect(self.compute_cprob)
        self.flow_threshold.setFixedWidth(40)
        self.flow_threshold.setFont(self.medfont)
        self.TBg.addWidget(self.flow_threshold, b0,2,1,2)
        self.flow_threshold.setToolTip('threshold on flow error to accept a mask (set higher to get more cells, e.g. in range from (0.1, 3.0), OR set to 0.0 to turn off so no cells discarded);\n press enter to recompute if model already run')

        label = QLabel('cellprob\nthreshold:')
        label.setToolTip('threshold on cellprob output to seed cell masks (set lower to include more pixels or higher to include fewer, e.g. in range from (-6, 6)); \n press enter to recompute if model already run')
        label.setFont(self.medfont)
        self.TBg.addWidget(label, b0, 4,1,2)
        self.cellprob_threshold = QLineEdit()
        self.cellprob_threshold.setText('0.0')
        self.cellprob_threshold.returnPressed.connect(self.compute_cprob)
        self.cellprob_threshold.setFixedWidth(40)
        self.cellprob_threshold.setFont(self.medfont)
        self.cellprob_threshold.setToolTip('threshold on cellprob output to seed cell masks (set lower to include more pixels or higher to include fewer, e.g. in range from (-6, 6)); \n press enter to recompute if model already run')
        self.TBg.addWidget(self.cellprob_threshold, b0,6,1,2)

        b0+=1
        label = QLabel('3D stitch\n threshold:')
        label.setToolTip('for 3D volumes, turn on stitch_threshold to stitch masks across planes instead of running cellpose in 3D (see docs for details)')
        label.setFont(self.medfont)
        self.TBg.addWidget(label, b0, 0,1,3)
        self.stitch_threshold = QLineEdit()
        self.stitch_threshold.setText('0.0')
        #self.cellprob_threshold.returnPressed.connect(self.compute_cprob)
        self.stitch_threshold.setFixedWidth(40)
        self.stitch_threshold.setFont(self.medfont)
        self.stitch_threshold.setToolTip('for 3D volumes, turn on stitch_threshold to stitch masks across planes instead of running cellpose in 3D (see docs for details)')
        self.TBg.addWidget(self.stitch_threshold, b0,3,1,2)
        
        #self.l0.addWidget(self.TB, b, 0, 1, 9)
    
        # NORMALIZATION
        b0 +=1
        label = QLabel('Normalization (advanced):')
        label.setFont(self.boldmedfont)
        self.TBg.addWidget(label, b0, 0,1,7)

        self.norm_vals = [1., 99., 0., 0., 0., 0.]
        self.norm_edits = []
        labels = ['lower\npercentile', 'upper\npercentile', 
                    'sharpen\nradius', 'smooth\nradius',
                     'tile_norm\nblocksize', 'tile_norm\nsmooth3D']
        tooltips = ['pixels at this percentile set to 0',
                    'pixels at this percentile set to 1',
                    'set size of surround-subtraction filter for sharpening image',
                    'set size of gaussian filter for smoothing image',
                    'set size of tiles to use to normalize image',
                    'set amount of smoothing of normalization values across planes'
                    ]
        b0+=1
        for p in range(6):
            label = QLabel(f'{labels[p]}:')
            label.setToolTip(tooltips[p])
            label.setFont(self.medfont)
            self.TBg.addWidget(label, b0+p//2, 4*(p%2),1,2)
            self.norm_edits.append(QLineEdit())
            self.norm_edits[p].setText(str(self.norm_vals[p]))
            self.norm_edits[p].setFixedWidth(40)
            self.norm_edits[p].setFont(self.medfont)
            self.TBg.addWidget(self.norm_edits[p], b0+p//2,4*(p%2)+2,1,2)
            self.norm_edits[p].setToolTip(tooltips[p])

        b0+=3
        self.norm3D_cb = QCheckBox('norm3D')
        self.norm3D_cb.setFont(self.medfont)
        self.norm3D_cb.setToolTip('run same normalization across planes')
        self.TBg.addWidget(self.norm3D_cb, b0,0,1,3)

        self.invert_cb = QCheckBox('invert')
        self.invert_cb.setFont(self.medfont)
        self.invert_cb.setToolTip('invert image')
        self.TBg.addWidget(self.invert_cb, b0,3,1,3)

        b0+=1
        self.normalize_cb = QCheckBox('normalize')
        self.normalize_cb.setFont(self.medfont)
        self.normalize_cb.setToolTip('normalize image for cellpose')
        self.normalize_cb.setChecked(True)
        self.TBg.addWidget(self.normalize_cb, b0,0,1,4)

        self.NormButton = QPushButton(u' compute (optional)')
        self.NormButton.clicked.connect(self.compute_saturation)
        self.TBg.addWidget(self.NormButton, b0,4,1,5)
        self.NormButton.setEnabled(False)
        #self.NormButton.setStyleSheet(self.styleInactive)
        
        b+=1
        #self.TB.setContent(self.TB0)
        self.l0.addWidget(self.TB, b, 0, 1, 9)

        b+=2
        self.GB = QGroupBox('Model zoo')
        self.GB.setFont(self.boldfont)
        self.GB.setStyleSheet("""QGroupBox 
                        { border: 1px solid gray; color:white; padding: 10px 0px;}            
                        """)
        self.GBg = QGridLayout()
        self.GB.setLayout(self.GBg)

        # compute segmentation with general models
        self.net_text = ['cyto','nuclei','tissuenet','livecell', 'cyto2']
        nett = ['cellpose cyto model', 
                'cellpose nuclei model',
                'tissuenet cell model\n(non-commercial use only)',
                'livecell model\n(non-commercial use only)',
                'cellpose cyto2 model']
        self.StyleButtons = []
        jj = 0
        for j in range(len(self.net_text)):
            self.StyleButtons.append(guiparts.ModelButton(self, self.net_text[j], self.net_text[j]))
            w = 1 if j==4 else 2
            self.GBg.addWidget(self.StyleButtons[-1], 0,jj,1,w)
            jj += w
            if j < 4:
                self.StyleButtons[-1].setFixedWidth(45)
            else:
                self.StyleButtons[-1].setFixedWidth(35)
            self.StyleButtons[-1].setToolTip(nett[j])

        # compute segmentation with style model
        self.net_text.extend(['CP', 'CPx', 'TN1', 'TN2', 'TN3', #'TN-p','TN-gi','TN-i',
                         'LC1', 'LC2', 'LC3', 'LC4', #'LC-g','LC-e','LC-r','LC-n',
                        ])
        nett = ['cellpose cyto fluorescent', 'cellpose other', 'tissuenet 1\n(non-commercial use only)', 
                'tissuenet 2\n(non-commercial use only)', 'tissuenet 3\n(non-commercial use only)',
                'livecell A172 + SKOV3\n(non-commercial use only)', 'livecell various\n(non-commercial use only)', 
                'livecell BV2 + SkBr3\n(non-commercial use only)', 'livecell SHSY5Y\n(non-commercial use only)']
        for j in range(9):
            self.StyleButtons.append(guiparts.ModelButton(self, self.net_text[j+5], self.net_text[j+5]))
            self.GBg.addWidget(self.StyleButtons[-1], 1,j,1,1)
            self.StyleButtons[-1].setFixedWidth(22)
            self.StyleButtons[-1].setToolTip(nett[j])

        self.StyleToModel = QPushButton(' compute style and run suggested model')
        self.StyleToModel.setEnabled(False)
        #self.StyleToModel.setStyleSheet(self.styleInactive)
        self.StyleToModel.clicked.connect(self.suggest_model)
        self.StyleToModel.setToolTip(' uses general cp2 model to compute style and runs suggested model based on style')
        self.StyleToModel.setFont(self.smallfont)
        self.GBg.addWidget(self.StyleToModel, 2,0,1,9)

        # choose models
        self.ModelChoose = QComboBox()
        if len(self.model_strings) > 0:
            current_index = 0
            self.ModelChoose.addItems(['or select custom model'])
            self.ModelChoose.addItems(self.model_strings)
        else:
            self.ModelChoose.addItems(['or select custom model'])
            current_index = 0
        self.ModelChoose.setFixedWidth(180)
        self.ModelChoose.setFont(self.medfont)
        self.ModelChoose.setCurrentIndex(current_index)
        tipstr = 'add or train your own models in the "Models" file menu and choose model here'
        self.ModelChoose.setToolTip(tipstr)
        self.ModelChoose.activated.connect(self.model_choose)
        
        self.GBg.addWidget(self.ModelChoose, 3,0,1,6)

        # compute segmentation w/ custom model
        self.ModelButton = QPushButton(u' run model')
        self.ModelButton.clicked.connect(self.compute_model)
        self.GBg.addWidget(self.ModelButton, 3,6,1,3)
        self.ModelButton.setEnabled(False)
        #self.ModelButton.setStyleSheet(self.styleInactive)

        self.l0.addWidget(self.GB, b, 0, 1, 9)
        
        b+=1
        self.progress = QProgressBar(self)
        self.progress.setStyleSheet('color: gray;')
        self.l0.addWidget(self.progress, b,0,1,6)

        self.roi_count = QLabel('0 ROIs')
        self.roi_count.setFont(self.boldfont)
        self.roi_count.setAlignment(QtCore.Qt.AlignRight)
        self.l0.addWidget(self.roi_count, b,6,1,3)

        b+=1
        line = QHLine()
        line.setStyleSheet('color: white;')
        self.l0.addWidget(line, b,0,1,9)

        b+=1
        label = QLabel('Image saturation:')
        label.setToolTip('NOTE: manually changing the saturation bars does not affect normalization in segmentation')
        label.setStyleSheet(self.headings)
        label.setFont(self.boldfont)
        self.l0.addWidget(label, b,0,1,5)

        self.autobtn = QCheckBox('auto-adjust')
        self.autobtn.setToolTip('sets scale-bars as normalized for segmentation')
        self.autobtn.setFont(self.medfont)
        self.autobtn.setChecked(True)
        self.l0.addWidget(self.autobtn, b,5,1,4)

        self.sliders = []
        colors = [[255,0,0], [0,255,0], [0,0,255], [100,100,100]]
        names = ['red', 'green', 'blue']
        for r in range(3):
            b+=1
            if r==0:
                label = QLabel('<font color="gray">gray/</font><br>red')
            else:
                label = QLabel(names[r] + ':')
            label.setStyleSheet(f"color: {names[r]}")
            self.l0.addWidget(label, b, 0, 1, 2)
            self.sliders.append(Slider(self, names[r], colors[r]))
            self.sliders[-1].setMinimum(-.1)
            self.sliders[-1].setMaximum(255.1)
            self.sliders[-1].setValue([0, 255])
            #self.sliders[-1].setTickPosition(QSlider.TicksRight)
            self.l0.addWidget(self.sliders[-1], b, 2,1,7)
        b+=1
        self.l0.addWidget(QLabel(''),b,0,1,5)
        self.l0.setRowStretch(b, 1)

        # cross-hair
        self.vLine = pg.InfiniteLine(angle=90, movable=False)
        self.hLine = pg.InfiniteLine(angle=0, movable=False)
        self.vLineOrtho = [pg.InfiniteLine(angle=90, movable=False), pg.InfiniteLine(angle=90, movable=False)]
        self.hLineOrtho = [pg.InfiniteLine(angle=0, movable=False), pg.InfiniteLine(angle=0, movable=False)]

        b+=1
        self.orthobtn = QCheckBox('ortho')
        self.orthobtn.setToolTip('activate orthoviews with 3D image')
        self.orthobtn.setFont(self.medfont)
        self.orthobtn.setChecked(False)
        self.l0.addWidget(self.orthobtn, b,0,1,2)
        self.orthobtn.toggled.connect(self.toggle_ortho)

        label = QLabel('dz:')
        label.setAlignment(QtCore.Qt.AlignRight | QtCore.Qt.AlignVCenter)
        label.setFont(self.medfont)
        self.l0.addWidget(label, b, 2,1,1)
        self.dz = 10
        self.dzedit = QLineEdit()
        self.dzedit.setAlignment(QtCore.Qt.AlignRight | QtCore.Qt.AlignVCenter)
        self.dzedit.setText(str(self.dz))
        self.dzedit.returnPressed.connect(self.update_ortho)
        self.dzedit.setFixedWidth(40)
        self.dzedit.setFont(self.medfont)
        self.l0.addWidget(self.dzedit, b, 3,1,2)

        label = QLabel('z-aspect:')
        label.setAlignment(QtCore.Qt.AlignRight | QtCore.Qt.AlignVCenter)
        label.setFont(self.medfont)
        self.l0.addWidget(label, b, 5,1,2)
        self.zaspect = 1.0
        self.zaspectedit = QLineEdit()
        self.zaspectedit.setAlignment(QtCore.Qt.AlignRight | QtCore.Qt.AlignVCenter)
        self.zaspectedit.setText(str(self.zaspect))
        self.zaspectedit.returnPressed.connect(self.update_ortho)
        self.zaspectedit.setFixedWidth(40)
        self.zaspectedit.setFont(self.medfont)
        self.l0.addWidget(self.zaspectedit, b, 7,1,2)

        b+=1
        # add z position underneath
        self.currentZ = 0
        label = QLabel('Z:')
        label.setAlignment(QtCore.Qt.AlignRight | QtCore.Qt.AlignVCenter)
        self.l0.addWidget(label, b, 5,1,2)
        self.zpos = QLineEdit()
        self.zpos.setAlignment(QtCore.Qt.AlignRight | QtCore.Qt.AlignVCenter)
        self.zpos.setText(str(self.currentZ))
        self.zpos.returnPressed.connect(self.update_ztext)
        self.zpos.setFixedWidth(40)
        self.zpos.setFont(self.medfont)
        self.l0.addWidget(self.zpos, b, 7,1,2)
        
        # scale toggle
        self.scale_on = True
        self.ScaleOn = QCheckBox('scale disk on')
        self.ScaleOn.setFont(self.medfont)
        self.ScaleOn.setStyleSheet('color: rgb(150,50,150);')
        self.ScaleOn.setChecked(True)
        self.ScaleOn.setToolTip('see current diameter as red disk at bottom')
        self.ScaleOn.toggled.connect(self.toggle_scale)
        self.l0.addWidget(self.ScaleOn, b,0,1,5)

        
        return b

    def level_change(self, r):
        r = ['red', 'green', 'blue'].index(r)
        if self.loaded:
            sval = self.sliders[r].value()
            self.saturation[r][self.currentZ] = sval
            if not self.autobtn.isChecked():
                for r in range(3):
                    for i in range(len(self.saturation[r])):
                        self.saturation[r][i] = self.saturation[r][self.currentZ]
            self.update_plot()

    def keyPressEvent(self, event):
        if self.loaded:
            #self.p0.setMouseEnabled(x=True, y=True)
            if not (event.modifiers() & (QtCore.Qt.ControlModifier | QtCore.Qt.ShiftModifier | QtCore.Qt.AltModifier) or self.in_stroke):
                updated = False
                if len(self.current_point_set) > 0:
                    if event.key() == QtCore.Qt.Key_Return:
                        self.add_set()
                    if self.NZ>1:
                        if event.key() == QtCore.Qt.Key_Left:
                            self.currentZ = max(0,self.currentZ-1)
                            self.scroll.setValue(self.currentZ)
                            updated = True
                        elif event.key() == QtCore.Qt.Key_Right:
                            self.currentZ = min(self.NZ-1, self.currentZ+1)
                            self.scroll.setValue(self.currentZ)
                            updated = True
                else:
                    if event.key() == QtCore.Qt.Key_X:
                        self.MCheckBox.toggle()
                    if event.key() == QtCore.Qt.Key_Z:
                        self.OCheckBox.toggle()
                    if event.key() == QtCore.Qt.Key_Left:
                        if self.NZ==1:
                            self.get_prev_image()
                        else:
                            self.currentZ = max(0,self.currentZ-1)
                            self.scroll.setValue(self.currentZ)
                            updated = True
                    elif event.key() == QtCore.Qt.Key_Right:
                        if self.NZ==1:
                            self.get_next_image()
                        else:
                            self.currentZ = min(self.NZ-1, self.currentZ+1)
                            self.scroll.setValue(self.currentZ)
                            updated = True
                    elif event.key() == QtCore.Qt.Key_A:
                        if self.NZ==1:
                            self.get_prev_image()
                        else:
                            self.currentZ = max(0,self.currentZ-1)
                            self.scroll.setValue(self.currentZ)
                            updated = True
                    elif event.key() == QtCore.Qt.Key_D:
                        if self.NZ==1:
                            self.get_next_image()
                        else:
                            self.currentZ = min(self.NZ-1, self.currentZ+1)
                            self.scroll.setValue(self.currentZ)
                            updated = True
                    elif event.key() == QtCore.Qt.Key_PageDown:
                        self.view = (self.view+1)%(5)
                        self.ViewDropDown.setCurrentIndex(self.view)
                    elif event.key() == QtCore.Qt.Key_PageUp:
                        self.view = (self.view-1)%(5)
                        self.ViewDropDown.setCurrentIndex(self.view)

                # can change background or stroke size if cell not finished
                if event.key() == QtCore.Qt.Key_Up or event.key() == QtCore.Qt.Key_W:
                    self.color = (self.color-1)%(6)
                    self.RGBDropDown.setCurrentIndex(self.color)
                elif event.key() == QtCore.Qt.Key_Down or event.key() == QtCore.Qt.Key_S:
                    self.color = (self.color+1)%(6)
                    self.RGBDropDown.setCurrentIndex(self.color)
                elif event.key() == QtCore.Qt.Key_R:
                    if self.color!=1:
                        self.color = 1
                    else:
                        self.color = 0
                    self.RGBDropDown.setCurrentIndex(self.color)
                elif event.key() == QtCore.Qt.Key_G:
                    if self.color!=2:
                        self.color = 2
                    else:
                        self.color = 0
                    self.RGBDropDown.setCurrentIndex(self.color)
                elif event.key() == QtCore.Qt.Key_B:
                    if self.color!=3:
                        self.color = 3
                    else:
                        self.color = 0
                    self.RGBDropDown.setCurrentIndex(self.color)
                elif (event.key() == QtCore.Qt.Key_Comma or
                        event.key() == QtCore.Qt.Key_Period):
                    count = self.BrushChoose.count()
                    gci = self.BrushChoose.currentIndex()
                    if event.key() == QtCore.Qt.Key_Comma:
                        gci = max(0, gci-1)
                    else:
                        gci = min(count-1, gci+1)
                    self.BrushChoose.setCurrentIndex(gci)
                    self.brush_choose()
                if not updated:
                    self.update_plot()
        if event.key() == QtCore.Qt.Key_Minus or event.key() == QtCore.Qt.Key_Equal:
            self.p0.keyPressEvent(event)

    def check_gpu(self, torch=True):
        # also decide whether or not to use torch
        self.torch = torch
        self.useGPU.setChecked(False)
        self.useGPU.setEnabled(False)    
        if self.torch and core.use_gpu(use_torch=True):
            self.useGPU.setEnabled(True)
            self.useGPU.setChecked(True)
        else:
            self.useGPU.setStyleSheet("color: rgb(80,80,80);")

    def get_channels(self):
        channels = [self.ChannelChoose[0].currentIndex(), self.ChannelChoose[1].currentIndex()]
        if hasattr(self, 'current_model'):
            if self.current_model=='nuclei':
                channels[1] = 0
        if channels[0] == 0:
            channels[1] = 0
        self.ChannelChoose[1].setCurrentIndex(channels[1])
        return channels

    def model_choose(self, index):
        if index > 0:
            print(f'GUI_INFO: selected model {self.ModelChoose.currentText()}, loading now')
            self.initialize_model()
            self.diameter = self.model.diam_labels
            self.Diameter.setText('%0.2f'%self.diameter)
            print(f'GUI_INFO: diameter set to {self.diameter: 0.2f} (but can be changed)')

    def calibrate_size(self):
        self.initialize_model(model_name='cyto')
        diams, _ = self.model.sz.eval(self.stack[self.currentZ].copy(),
                                   channels=self.get_channels(), progress=self.progress)
        diams = np.maximum(5.0, diams)
        logger.info('estimated diameter of cells using %s model = %0.1f pixels'%
                (self.current_model, diams))
        self.Diameter.setText('%0.1f'%diams)
        self.diameter = diams
        self.compute_scale()
        self.progress.setValue(100)

    def toggle_scale(self):
        if self.scale_on:
            self.p0.removeItem(self.scale)
            self.scale_on = False
        else:
            self.p0.addItem(self.scale)
            self.scale_on = True

    def toggle_removals(self):
        if self.ncells>0:
            self.ClearButton.setEnabled(True)
            self.remcell.setEnabled(True)
            self.undo.setEnabled(True)
        else:
            self.ClearButton.setEnabled(False)
            self.remcell.setEnabled(False)
            self.undo.setEnabled(False)

    def remove_action(self):
        if self.selected>0:
            self.remove_cell(self.selected)

    def undo_action(self):
        if (len(self.strokes) > 0 and
            self.strokes[-1][0][0]==self.currentZ):
            self.remove_stroke()
        else:
            # remove previous cell
            if self.ncells> 0:
                self.remove_cell(self.ncells)

    def undo_remove_action(self):
        self.undo_remove_cell()

    def get_files(self):
        folder = os.path.dirname(self.filename)
        mask_filter = '_masks'
        images = get_image_files(folder, mask_filter)
        fnames = [os.path.split(images[k])[-1] for k in range(len(images))]
        f0 = os.path.split(self.filename)[-1]
        idx = np.nonzero(np.array(fnames)==f0)[0][0]
        return images, idx

    def get_prev_image(self):
        images, idx = self.get_files()
        idx = (idx-1)%len(images)
        io._load_image(self, filename=images[idx])

    def get_next_image(self, load_seg=True):
        images, idx = self.get_files()
        idx = (idx+1)%len(images)
        io._load_image(self, filename=images[idx], load_seg=load_seg)

    def dragEnterEvent(self, event):
        if event.mimeData().hasUrls():
            event.accept()
        else:
            event.ignore()

    def dropEvent(self, event):
        files = [u.toLocalFile() for u in event.mimeData().urls()]
        if os.path.splitext(files[0])[-1] == '.npy':
            io._load_seg(self, filename=files[0])
        else:
            io._load_image(self, filename=files[0])

    def toggle_masks(self):
        if self.MCheckBox.isChecked():
            self.masksOn = True
        else:
            self.masksOn = False
        if self.OCheckBox.isChecked():
            self.outlinesOn = True
        else:
            self.outlinesOn = False
        if not self.masksOn and not self.outlinesOn:
            self.p0.removeItem(self.layer)
            self.layer_off = True
        else:
            if self.layer_off:
                self.p0.addItem(self.layer)
            self.draw_layer()
            self.update_layer()
        if self.loaded:
            self.update_plot()
            self.update_layer()


    def move_in_Z(self):
        if self.loaded:
            self.currentZ = min(self.NZ, max(0, int(self.scroll.value())))
            self.zpos.setText(str(self.currentZ))
            self.update_plot()
            self.draw_layer()
            self.update_layer()
            
            
    def make_viewbox(self):
        self.p0 = guiparts.ViewBoxNoRightDrag(
            parent=self,
            lockAspect=True,
            name="plot1",
            border=[100, 100, 100],
            invertY=True
        )
        self.p0.setCursor(QtCore.Qt.CrossCursor)
        self.brush_size=3
        self.win.addItem(self.p0, 0, 0, rowspan=1, colspan=1)
        self.p0.setMenuEnabled(False)
        self.p0.setMouseEnabled(x=True, y=True)
        self.img = pg.ImageItem(viewbox=self.p0, parent=self)
        self.img.autoDownsample = False
        self.layer = guiparts.ImageDraw(viewbox=self.p0, parent=self)
        self.layer.setLevels([0,255])
        self.scale = pg.ImageItem(viewbox=self.p0, parent=self)
        self.scale.setLevels([0,255])
        self.p0.scene().contextMenuItem = self.p0
        #self.p0.setMouseEnabled(x=False,y=False)
        self.Ly,self.Lx = 512,512
        self.p0.addItem(self.img)
        self.p0.addItem(self.layer)
        self.p0.addItem(self.scale)

    def make_orthoviews(self):
        self.pOrtho, self.imgOrtho, self.layerOrtho = [], [], []
        for j in range(2):
            self.pOrtho.append(pg.ViewBox(
                                lockAspect=True,
                                name=f'plotOrtho{j}',
                                border=[100, 100, 100],
                                invertY=True,
                                enableMouse=False
                            ))
            self.pOrtho[j].setMenuEnabled(False)

            self.imgOrtho.append(pg.ImageItem(viewbox=self.pOrtho[j], parent=self))
            self.imgOrtho[j].autoDownsample = False

            self.layerOrtho.append(pg.ImageItem(viewbox=self.pOrtho[j], parent=self))
            self.layerOrtho[j].setLevels([0.,255.])

            #self.pOrtho[j].scene().contextMenuItem = self.pOrtho[j]
            self.pOrtho[j].addItem(self.imgOrtho[j])
            self.pOrtho[j].addItem(self.layerOrtho[j])
            self.pOrtho[j].addItem(self.vLineOrtho[j], ignoreBounds=False)
            self.pOrtho[j].addItem(self.hLineOrtho[j], ignoreBounds=False)
        
        self.pOrtho[0].linkView(self.pOrtho[0].YAxis, self.p0)
        self.pOrtho[1].linkView(self.pOrtho[1].XAxis, self.p0)
        

    def add_orthoviews(self):
        self.yortho = self.Ly//2
        self.xortho = self.Lx//2
        if self.NZ > 1:
            self.update_ortho()

        self.win.addItem(self.pOrtho[0], 0, 1, rowspan=1, colspan=1)
        self.win.addItem(self.pOrtho[1], 1, 0, rowspan=1, colspan=1)

        qGraphicsGridLayout = self.win.ci.layout
        qGraphicsGridLayout.setColumnStretchFactor(0, 2)
        qGraphicsGridLayout.setColumnStretchFactor(1, 1)
        qGraphicsGridLayout.setRowStretchFactor(0, 2)
        qGraphicsGridLayout.setRowStretchFactor(1, 1)
        
        #self.p0.linkView(self.p0.YAxis, self.pOrtho[0])
        #self.p0.linkView(self.p0.XAxis, self.pOrtho[1])
        
        self.pOrtho[0].setYRange(0,self.Lx)
        self.pOrtho[0].setXRange(-self.dz/3,self.dz*2 + self.dz/3)
        self.pOrtho[1].setYRange(-self.dz/3,self.dz*2 + self.dz/3)
        self.pOrtho[1].setXRange(0,self.Ly)
        #self.pOrtho[0].setLimits(minXRange=self.dz*2+self.dz/3*2)
        #self.pOrtho[1].setLimits(minYRange=self.dz*2+self.dz/3*2)

        self.p0.addItem(self.vLine, ignoreBounds=False)
        self.p0.addItem(self.hLine, ignoreBounds=False)
        self.p0.setYRange(0,self.Lx)
        self.p0.setXRange(0,self.Ly)

        self.win.show()
        self.show()
        
        #self.p0.linkView(self.p0.XAxis, self.pOrtho[1])
        
    def remove_orthoviews(self):
        self.win.removeItem(self.pOrtho[0])
        self.win.removeItem(self.pOrtho[1])
        self.p0.removeItem(self.vLine)
        self.p0.removeItem(self.hLine)
        self.win.show()
        self.show()

    def toggle_ortho(self):
        if self.orthobtn.isChecked():
            self.add_orthoviews()
        else:
            self.remove_orthoviews()
            

    def reset(self):
        # ---- start sets of points ---- #
        self.selected = 0
        self.X2 = 0
        self.resize = -1
        self.onechan = False
        self.loaded = False
        self.channel = [0,1]
        self.current_point_set = []
        self.in_stroke = False
        self.strokes = []
        self.stroke_appended = True
        self.ncells = 0
        self.zdraw = []
        self.removed_cell = []
        self.cellcolors = np.array([255,255,255])[np.newaxis,:]
        # -- set menus to default -- #
        self.color = 0
        self.RGBDropDown.setCurrentIndex(self.color)
        self.view = 0
        self.ViewDropDown.setCurrentIndex(0)
        self.ViewDropDown.model().item(4).setEnabled(False)
        self.BrushChoose.setCurrentIndex(1)
        self.SCheckBox.setChecked(True)
        self.SCheckBox.setEnabled(False)

        # -- zero out image stack -- #
        self.opacity = 128 # how opaque masks should be
        self.outcolor = [200,200,255,200]
        self.NZ, self.Ly, self.Lx = 1,512,512
        self.saturation = []
        for r in range(3):
            self.saturation.append([[0,255] for n in range(self.NZ)])
            self.sliders[r].setValue([0,255])
            self.sliders[r].setEnabled(False)
            self.sliders[r].show()
        self.currentZ = 0
        self.flows = [[],[],[],[],[[]]]
        self.stack = np.zeros((1,self.Ly,self.Lx,3))
        # masks matrix
        self.layerz = 0*np.ones((self.Ly,self.Lx,4), np.uint8)
        # image matrix with a scale disk
        self.radii = 0*np.ones((self.Ly,self.Lx,4), np.uint8)
        self.cellpix = np.zeros((1,self.Ly,self.Lx), np.uint32)
        self.outpix = np.zeros((1,self.Ly,self.Lx), np.uint32)
        self.ismanual = np.zeros(0, 'bool')
        self.update_plot()
        self.orthobtn.setChecked(False)
        self.filename = []
        self.loaded = False
        self.recompute_masks = False

        self.deleting_multiple = False
        self.removing_cells_list = []
        self.removing_region = False
        self.remove_roi_obj = None

    def brush_choose(self):
        self.brush_size = self.BrushChoose.currentIndex()*2 + 1
        if self.loaded:
            self.layer.setDrawKernel(kernel_size=self.brush_size)
            self.update_layer()

    def autosave_on(self):
        if self.SCheckBox.isChecked():
            self.autosave = True
        else:
            self.autosave = False

    def clear_all(self):
        self.prev_selected = 0
        self.selected = 0
        self.layerz = 0*np.ones((self.Ly,self.Lx,4), np.uint8)
        self.cellpix = np.zeros((self.NZ,self.Ly,self.Lx), np.uint32)
        self.outpix = np.zeros((self.NZ,self.Ly,self.Lx), np.uint32)
        self.cellcolors = np.array([255,255,255])[np.newaxis,:]
        self.ncells = 0
        self.toggle_removals()
        self.update_layer()

    def select_cell(self, idx):
        self.prev_selected = self.selected
        self.selected = idx
        if self.selected > 0:
            z = self.currentZ
            self.layerz[self.cellpix[z]==idx] = np.array([255,255,255,self.opacity])
            self.update_layer()

    def select_cell_multi(self, idx):
        if idx > 0:
            z = self.currentZ
            self.layerz[self.cellpix[z] == idx] = np.array([255, 255, 255, self.opacity])
            self.update_layer()

    def unselect_cell(self):
        if self.selected > 0:
            idx = self.selected
            if idx < self.ncells+1:
                z = self.currentZ
                self.layerz[self.cellpix[z]==idx] = np.append(self.cellcolors[idx], self.opacity)
                if self.outlinesOn:
                    self.layerz[self.outpix[z]==idx] = np.array(self.outcolor).astype(np.uint8)
                    #[0,0,0,self.opacity])
                self.update_layer()
        self.selected = 0

    def unselect_cell_multi(self, idx):
        z = self.currentZ
        self.layerz[self.cellpix[z] == idx] = np.append(self.cellcolors[idx], self.opacity)
        if self.outlinesOn:
            self.layerz[self.outpix[z] == idx] = np.array(self.outcolor).astype(np.uint8)
            # [0,0,0,self.opacity])
        self.update_layer()

    def remove_cell(self, idx):
        if isinstance(idx, (int, np.integer)):
            idx = [idx]

        # because the function remove_single_cell updates the state of the cellpix and outpix arrays
        # by reindexing cells to avoid gaps in the indices, we need to remove the cells in reverse order
        # so that the indices are correct
        idx.sort(reverse=True)
        for i in idx:
            self.remove_single_cell(i)
        self.ncells -= len(idx) # _save_sets uses ncells

        if self.ncells==0:
            self.ClearButton.setEnabled(False)
        if self.NZ==1:
            io._save_sets(self)

        self.update_layer()


    def remove_single_cell(self, idx):
        # remove from manual array
        self.selected = 0
        if self.NZ > 1:
            zextent = ((self.cellpix==idx).sum(axis=(1,2)) > 0).nonzero()[0]
        else:
            zextent = [0]
        for z in zextent:
            cp = self.cellpix[z]==idx
            op = self.outpix[z]==idx
            # remove from self.cellpix and self.outpix
            self.cellpix[z, cp] = 0
            self.outpix[z, op] = 0    
            if z==self.currentZ:
                # remove from mask layer
                self.layerz[cp] = np.array([0,0,0,0])

        # reduce other pixels by -1
        self.cellpix[self.cellpix>idx] -= 1
        self.outpix[self.outpix>idx] -= 1
        
        if self.NZ==1:
            self.removed_cell = [self.ismanual[idx-1], self.cellcolors[idx], np.nonzero(cp), np.nonzero(op)]
            self.redo.setEnabled(True)
            ar, ac = self.removed_cell[2]
            d = datetime.datetime.now()        
            self.track_changes.append([d.strftime("%m/%d/%Y, %H:%M:%S"), 'removed mask', [ar,ac]])
        # remove cell from lists
        self.ismanual = np.delete(self.ismanual, idx-1)
        self.cellcolors = np.delete(self.cellcolors, [idx], axis=0)
        del self.zdraw[idx-1]
        print('GUI_INFO: removed cell %d'%(idx-1))

    def remove_region_cells(self):
        if self.removing_cells_list:
            for idx in self.removing_cells_list:
                self.unselect_cell_multi(idx)
            self.removing_cells_list.clear()
        self.MakeDeletionRegionButton.setStyleSheet(self.styleInactive)
        self.MakeDeletionRegionButton.setEnabled(False)
        self.removing_region = True

        self.clear_multi_selected_cells()

        # make roi region here in center of view, making ROI half the size of the view
        roi_width = self.p0.viewRect().width() / 2
        x_loc = self.p0.viewRect().x() + (roi_width / 2)
        roi_height = self.p0.viewRect().height() / 2
        y_loc = self.p0.viewRect().y() + (roi_height / 2)

        pos = [x_loc, y_loc]
        roi = pg.RectROI(pos, [roi_width, roi_height], pen=pg.mkPen('y', width=2), removable=True)
        roi.sigRemoveRequested.connect(self.remove_roi)
        roi.sigRegionChangeFinished.connect(self.roi_changed)
        self.p0.addItem(roi)
        self.remove_roi_obj = roi
        self.roi_changed(roi)




    def delete_multiple_cells(self):
        self.unselect_cell()
        self.disable_buttons_removeROIs()
        self.DoneDeleteMultipleROIButton.setStyleSheet(self.styleUnpressed)
        self.DoneDeleteMultipleROIButton.setEnabled(True)
        self.MakeDeletionRegionButton.setStyleSheet(self.styleUnpressed)
        self.MakeDeletionRegionButton.setEnabled(True)
        self.CancelDeleteMultipleROIButton.setEnabled(True)
        self.CancelDeleteMultipleROIButton.setStyleSheet(self.styleUnpressed)
        self.deleting_multiple = True


    def done_remove_multiple_cells(self):
        self.deleting_multiple = False
        self.removing_region = False
        self.DoneDeleteMultipleROIButton.setStyleSheet(self.styleInactive)
        self.DoneDeleteMultipleROIButton.setEnabled(False)
        self.MakeDeletionRegionButton.setStyleSheet(self.styleInactive)
        self.MakeDeletionRegionButton.setEnabled(False)
        self.CancelDeleteMultipleROIButton.setStyleSheet(self.styleInactive)
        self.CancelDeleteMultipleROIButton.setEnabled(False)

        if self.removing_cells_list:
            self.removing_cells_list = list(set(self.removing_cells_list))
            display_remove_list = [i - 1 for i in self.removing_cells_list]
            print(f"GUI_INFO: removing cells: {display_remove_list}")
            self.remove_cell(self.removing_cells_list)
            self.removing_cells_list.clear()
            self.unselect_cell()
        self.enable_buttons()

        if self.remove_roi_obj is not None:
            self.remove_roi(self.remove_roi_obj)

    def merge_cells(self, idx):
        self.prev_selected = self.selected
        self.selected = idx
        if self.selected != self.prev_selected:
            for z in range(self.NZ):
                ar0, ac0 = np.nonzero(self.cellpix[z]==self.prev_selected)
                ar1, ac1 = np.nonzero(self.cellpix[z]==self.selected)
                touching = np.logical_and((ar0[:,np.newaxis] - ar1)<3,
                                            (ac0[:,np.newaxis] - ac1)<3).sum()
                ar = np.hstack((ar0, ar1))
                ac = np.hstack((ac0, ac1))
                vr0, vc0 = np.nonzero(self.outpix[z]==self.prev_selected)
                vr1, vc1 = np.nonzero(self.outpix[z]==self.selected)
                self.outpix[z, vr0, vc0] = 0    
                self.outpix[z, vr1, vc1] = 0    
                if touching > 0:
                    mask = np.zeros((np.ptp(ar)+4, np.ptp(ac)+4), np.uint8)
                    mask[ar-ar.min()+2, ac-ac.min()+2] = 1
                    contours = cv2.findContours(mask, cv2.RETR_EXTERNAL, cv2.CHAIN_APPROX_NONE)
                    pvc, pvr = contours[-2][0].squeeze().T            
                    vr, vc = pvr + ar.min() - 2, pvc + ac.min() - 2
                    
                else:
                    vr = np.hstack((vr0, vr1))
                    vc = np.hstack((vc0, vc1))
                color = self.cellcolors[self.prev_selected]
                self.draw_mask(z, ar, ac, vr, vc, color, idx=self.prev_selected)
            self.remove_cell(self.selected)
            print('GUI_INFO: merged two cells')
            self.update_layer()
            io._save_sets_with_check(self)
            self.undo.setEnabled(False)      
            self.redo.setEnabled(False)    

    def undo_remove_cell(self):
        if len(self.removed_cell) > 0:
            z = 0
            ar, ac = self.removed_cell[2]
            vr, vc = self.removed_cell[3]
            color = self.removed_cell[1]
            self.draw_mask(z, ar, ac, vr, vc, color)
            self.toggle_mask_ops()
            self.cellcolors = np.append(self.cellcolors, color[np.newaxis,:], axis=0)
            self.ncells+=1
            self.ismanual = np.append(self.ismanual, self.removed_cell[0])
            self.zdraw.append([])
            print('>>> added back removed cell')
            self.update_layer()
            io._save_sets_with_check(self)
            self.removed_cell = []
            self.redo.setEnabled(False)


    def remove_stroke(self, delete_points=True, stroke_ind=-1):
        #self.current_stroke = get_unique_points(self.current_stroke)
        stroke = np.array(self.strokes[stroke_ind])
        cZ = self.currentZ
        inZ = stroke[0,0]==cZ
        if inZ:
            outpix = self.outpix[cZ, stroke[:,1],stroke[:,2]]>0
            self.layerz[stroke[~outpix,1],stroke[~outpix,2]] = np.array([0,0,0,0])
            cellpix = self.cellpix[cZ, stroke[:,1], stroke[:,2]]
            ccol = self.cellcolors.copy()
            if self.selected > 0:
                ccol[self.selected] = np.array([255,255,255])
            col2mask = ccol[cellpix]
            if self.masksOn:
                col2mask = np.concatenate((col2mask, self.opacity*(cellpix[:,np.newaxis]>0)), axis=-1)
            else:
                col2mask = np.concatenate((col2mask, 0*(cellpix[:,np.newaxis]>0)), axis=-1)
            self.layerz[stroke[:,1], stroke[:,2], :] = col2mask
            if self.outlinesOn:
                self.layerz[stroke[outpix,1],stroke[outpix,2]] = np.array(self.outcolor)
            if delete_points:
               # self.current_point_set = self.current_point_set[:-1*(stroke[:,-1]==1).sum()]
               del self.current_point_set[stroke_ind]
            self.update_layer()
            
        del self.strokes[stroke_ind]

    def plot_clicked(self, event):
        if event.button()==QtCore.Qt.LeftButton \
                and not event.modifiers() & (QtCore.Qt.ShiftModifier | QtCore.Qt.AltModifier)\
                and not self.removing_region:
            if event.double():
                try:
                    self.p0.setYRange(0,self.Ly+self.pr)
                except:
                    self.p0.setYRange(0,self.Ly)
                self.p0.setXRange(0,self.Lx)
            elif self.loaded and not self.in_stroke:
                if self.orthobtn.isChecked():
                    items = self.win.scene().items(event.scenePos())
                    for x in items:
                        if x==self.p0:
                            pos = self.p0.mapSceneToView(event.scenePos())
                            x = int(pos.x())
                            y = int(pos.y())
                            if y>=0 and y<self.Ly and x>=0 and x<self.Lx:
                                self.yortho = y 
                                self.xortho = x
                                self.update_ortho()

    def cancel_remove_multiple(self):
        self.clear_multi_selected_cells()
        self.done_remove_multiple_cells()


    def clear_multi_selected_cells(self):
        # unselect all previously selected cells:
        for idx in self.removing_cells_list:
            self.unselect_cell_multi(idx)
        self.removing_cells_list.clear()

    def add_roi(self, roi):
        self.p0.addItem(roi)
        self.remove_roi_obj = roi

    def remove_roi(self, roi):
        self.clear_multi_selected_cells()
        assert roi == self.remove_roi_obj
        self.remove_roi_obj = None
        self.p0.removeItem(roi)
        self.removing_region = False

    def roi_changed(self, roi):
        # find the overlapping cells and make them selected
        pos = roi.pos()
        size = roi.size()
        x0 = int(pos.x())
        y0 = int(pos.y())
        x1 = int(pos.x()+size.x())
        y1 = int(pos.y()+size.y())
        if x0 < 0:
            x0 = 0
        if y0 < 0:
            y0 = 0
        if x1 > self.Lx:
            x1 = self.Lx
        if y1 > self.Ly:
            y1 = self.Ly

        # find cells in that region
        cell_idxs = np.unique(self.cellpix[self.currentZ, y0:y1, x0:x1])
        cell_idxs = np.trim_zeros(cell_idxs)
        # deselect cells not in region by deselecting all and then selecting the ones in the region
        self.clear_multi_selected_cells()

        for idx in cell_idxs:
            self.select_cell_multi(idx)
            self.removing_cells_list.append(idx)

        self.update_layer()

    def mouse_moved(self, pos):
        items = self.win.scene().items(pos)
        #for x in items:
        #    if not x==self.p0:
        #        QtWidgets.QApplication.restoreOverrideCursor()
        #        QtWidgets.QApplication.setOverrideCursor(QtCore.Qt.DefaultCursor)


    def color_choose(self):
        self.color = self.RGBDropDown.currentIndex()
        self.view = 0
        self.ViewDropDown.setCurrentIndex(self.view)
        self.update_plot()

    def update_ztext(self):
        zpos = self.currentZ
        try:
            zpos = int(self.zpos.text())
        except:
            print('ERROR: zposition is not a number')
        self.currentZ = max(0, min(self.NZ-1, zpos))
        self.zpos.setText(str(self.currentZ))
        self.scroll.setValue(self.currentZ)

    def update_plot(self):
        self.view = self.ViewDropDown.currentIndex()
        self.Ly, self.Lx, _ = self.stack[self.currentZ].shape
        if self.view==0 or self.view==4:
            image = self.stack[self.currentZ] if self.view==0 else self.stack_filtered[self.currentZ]
            if self.onechan:
                # show single channel
                image = image[...,0]
            if self.color==0:
                self.img.setImage(image, autoLevels=False, lut=None)
                if not self.onechan: 
                    levels = np.array([self.saturation[0][self.currentZ], 
                                       self.saturation[1][self.currentZ], 
                                       self.saturation[2][self.currentZ]])
                    self.img.setLevels(levels)
                else:
                    self.img.setLevels(self.saturation[0][self.currentZ])
            elif self.color>0 and self.color<4:
                if not self.onechan:
                    image = image[:,:,self.color-1]
                self.img.setImage(image, autoLevels=False, lut=self.cmap[self.color])
                if not self.onechan:
                    self.img.setLevels(self.saturation[self.color-1][self.currentZ])
                else:
                    self.img.setLevels(self.saturation[0][self.currentZ])
            elif self.color==4:
                if not self.onechan:
                    image = image.mean(axis=-1)
                self.img.setImage(image, autoLevels=False, lut=None)
                self.img.setLevels(self.saturation[0][self.currentZ])
            elif self.color==5:
                if not self.onechan:
                    image = image.mean(axis=-1)
                self.img.setImage(image, autoLevels=False, lut=self.cmap[0])
                self.img.setLevels(self.saturation[0][self.currentZ])
        else:
            image = np.zeros((self.Ly,self.Lx), np.uint8)
            if len(self.flows)>=self.view-1 and len(self.flows[self.view-1])>0:
                image = self.flows[self.view-1][self.currentZ]
            if self.view>1:
                self.img.setImage(image, autoLevels=False, lut=self.bwr)
            else:
                self.img.setImage(image, autoLevels=False, lut=None)
            self.img.setLevels([0.0, 255.0])
        self.scale.setImage(self.radii, autoLevels=False)
        self.scale.setLevels([0.0,255.0])
        #self.img.set_ColorMap(self.bwr)
        if self.NZ>1 and self.orthobtn.isChecked():
            self.update_ortho()
        
        for r in range(3):
            self.sliders[r].setValue([self.saturation[r][self.currentZ][0], 
                                      self.saturation[r][self.currentZ][1]])
        self.win.show()
        self.show()

    def update_layer(self):
        if self.masksOn or self.outlinesOn:
            #self.draw_layer()
            self.layer.setImage(self.layerz, autoLevels=False)
        self.update_roi_count()
        self.win.show()
        self.show()

    def update_roi_count(self):
        self.roi_count.setText(f'{self.ncells} ROIs')

    def update_ortho(self):
        if self.NZ>1 and self.orthobtn.isChecked():
            dzcurrent = self.dz
            self.dz = min(100, max(3,int(self.dzedit.text() )))
            self.zaspect = max(0.01, min(100., float(self.zaspectedit.text())))
            self.dzedit.setText(str(self.dz))
            self.zaspectedit.setText(str(self.zaspect))
            if self.dz != dzcurrent:
                self.pOrtho[0].setXRange(-self.dz/3,self.dz*2 + self.dz/3)
                self.pOrtho[1].setYRange(-self.dz/3,self.dz*2 + self.dz/3)
            dztot = min(self.NZ, self.dz * 2)
            y = self.yortho
            x = self.xortho
            z = self.currentZ
            if dztot == self.NZ:
                zmin, zmax = 0, self.NZ 
            else:
                if z-self.dz < 0:
                    zmin = 0
                    zmax = zmin + self.dz*2
                elif z+self.dz >= self.NZ: 
                    zmax = self.NZ 
                    zmin = zmax - self.dz*2 
                else:
                    zmin, zmax = z-self.dz, z+self.dz
            self.zc = z - zmin
            self.update_crosshairs()
            if self.view==0 or self.view==4:
                for j in range(2):
                    if j==0:
                        if self.view==0:
                            image = self.stack[zmin:zmax, :, x].transpose(1,0,2)
                        else:
                            image = self.stack_filtered[zmin:zmax, :, x].transpose(1,0,2)
                    else:
                        image = self.stack[zmin:zmax, y, :] if self.view==0 else self.stack_filtered[zmin:zmax, y, :]
                    if self.onechan:
                        # show single channel
                        image = image[...,0]
                    if self.color==0:
                        self.imgOrtho[j].setImage(image, autoLevels=False, lut=None)
                        if not self.onechan: 
                            levels = np.array([self.saturation[0][self.currentZ], 
                                            self.saturation[1][self.currentZ], 
                                            self.saturation[2][self.currentZ]])
                            self.imgOrtho[j].setLevels(levels)
                        else:
                            self.imgOrtho[j].setLevels(self.saturation[0][self.currentZ])
                    elif self.color>0 and self.color<4:
                        if not self.onechan:
                            image = image[...,self.color-1]
                        self.imgOrtho[j].setImage(image, autoLevels=False, lut=self.cmap[self.color])
                        if not self.onechan:
                            self.imgOrtho[j].setLevels(self.saturation[self.color-1][self.currentZ])
                        else:
                            self.imgOrtho[j].setLevels(self.saturation[0][self.currentZ])
                    elif self.color==4:
                        image = image.astype(np.float32).mean(axis=-1).astype(np.uint8)
                        self.imgOrtho[j].setImage(image, autoLevels=False, lut=None)
                        self.imgOrtho[j].setLevels(self.saturation[0][self.currentZ])
                    elif self.color==5:
                        image = image.astype(np.float32).mean(axis=-1).astype(np.uint8)
                        self.imgOrtho[j].setImage(image, autoLevels=False, lut=self.cmap[0])
                        self.imgOrtho[j].setLevels(self.saturation[0][self.currentZ])
                self.pOrtho[0].setAspectLocked(lock=True, ratio=self.zaspect)
                self.pOrtho[1].setAspectLocked(lock=True, ratio=1./self.zaspect)

            else:
                image = np.zeros((10,10), np.uint8)
                self.imgOrtho[0].setImage(image, autoLevels=False, lut=None)
                self.imgOrtho[0].setLevels([0.0, 255.0])        
                self.imgOrtho[1].setImage(image, autoLevels=False, lut=None)
                self.imgOrtho[1].setLevels([0.0, 255.0])        
        self.win.show()
        self.show()

    def update_crosshairs(self):
        self.yortho = min(self.Ly-1, max(0, int(self.yortho)))
        self.xortho = min(self.Lx-1, max(0, int(self.xortho)))
        self.vLine.setPos(self.xortho)
        self.hLine.setPos(self.yortho)
        self.vLineOrtho[1].setPos(self.xortho)
        self.hLineOrtho[1].setPos(self.zc)
        self.vLineOrtho[0].setPos(self.zc)
        self.hLineOrtho[0].setPos(self.yortho)
            
    def add_set(self):
        if len(self.current_point_set) > 0:
            while len(self.strokes) > 0:
                self.remove_stroke(delete_points=False)
            if len(self.current_point_set[0]) > 8:
                color = self.colormap[self.ncells,:3]
                median = self.add_mask(points=self.current_point_set, color=color)
                if median is not None:
                    self.removed_cell = []
                    self.toggle_mask_ops()
                    self.cellcolors = np.append(self.cellcolors, color[np.newaxis,:], axis=0)
                    self.ncells+=1
                    self.ismanual = np.append(self.ismanual, True)
                    if self.NZ==1:
                        # only save after each cell if single image
                        io._save_sets_with_check(self)
            self.current_stroke = []
            self.strokes = []
            self.current_point_set = []
            self.update_layer()

    def add_mask(self, points=None, color=(100,200,50), dense=True):
        # points is list of strokes
        
        points_all = np.concatenate(points, axis=0)

        # loop over z values
        median = []
        zdraw = np.unique(points_all[:,0])
        zrange = np.arange(zdraw.min(), zdraw.max()+1, 1, int)
        zmin = zdraw.min()
        pix = np.zeros((2,0), "uint16")
        mall = np.zeros((len(zrange), self.Ly, self.Lx), "bool")
        k=0
        for z in zdraw:
            ars, acs, vrs, vcs = np.zeros(0, "int"), np.zeros(0, "int"), np.zeros(0, "int"), np.zeros(0, "int")
            for stroke in points:
                stroke = np.concatenate(stroke, axis=0).reshape(-1, 4)
                iz = stroke[:,0] == z
                vr = stroke[iz,1]
                vc = stroke[iz,2]
                if iz.sum() > 0:
                    # get points inside drawn points
                    mask = np.zeros((np.ptp(vr)+4, np.ptp(vc)+4), np.uint8)
                    pts = np.stack((vc-vc.min()+2,vr-vr.min()+2), axis=-1)[:,np.newaxis,:]
                    mask = cv2.fillPoly(mask, [pts], (255,0,0))
                    ar, ac = np.nonzero(mask)
                    ar, ac = ar+vr.min()-2, ac+vc.min()-2
                    # get dense outline
                    contours = cv2.findContours(mask, cv2.RETR_EXTERNAL, cv2.CHAIN_APPROX_NONE)
                    pvc, pvr = contours[-2][0].squeeze().T            
                    vr, vc = pvr + vr.min() - 2, pvc + vc.min() - 2
                    # concatenate all points
                    ar, ac = np.hstack((np.vstack((vr, vc)), np.vstack((ar, ac))))
                    # if these pixels are overlapping with another cell, reassign them
                    ioverlap = self.cellpix[z][ar, ac] > 0
                    if (~ioverlap).sum() < 8:
                        print('ERROR: cell too small without overlaps, not drawn')
                        return None
                    elif ioverlap.sum() > 0:
                        ar, ac = ar[~ioverlap], ac[~ioverlap]
                        # compute outline of new mask
                        mask = np.zeros((np.ptp(ar)+4, np.ptp(ac)+4), np.uint8)
                        mask[ar-ar.min()+2, ac-ac.min()+2] = 1
                        contours = cv2.findContours(mask, cv2.RETR_EXTERNAL, cv2.CHAIN_APPROX_NONE)
                        pvc, pvr = contours[-2][0].squeeze().T            
                        vr, vc = pvr + ar.min() - 2, pvc + ac.min() - 2
                    ars = np.concatenate((ars, ar), axis=0)
                    acs = np.concatenate((acs, ac), axis=0)
                    vrs = np.concatenate((vrs, vr), axis=0)
                    vcs = np.concatenate((vcs, vc), axis=0)
            self.draw_mask(z, ars, acs, vrs, vcs, color)

            median.append(np.array([np.median(ars), np.median(acs)]))
            mall[z-zmin, ar, ac] = True
            pix = np.append(pix, np.vstack((ars, acs)), axis=-1)

        mall = mall[:, pix[0].min():pix[0].max()+1, pix[1].min():pix[1].max()+1].astype(np.float32)
        ymin, xmin = pix[0].min(), pix[1].min()
        if len(zdraw) > 1:
            mall, zfill = interpZ(mall, zdraw - zmin)
            for z in zfill:
                mask = mall[z].copy()
                ar, ac = np.nonzero(mask)
                ioverlap = self.cellpix[z+zmin][ar+ymin, ac+xmin] > 0
                if (~ioverlap).sum() < 5:
                    print('WARNING: stroke on plane %d not included due to overlaps'%z)
                elif ioverlap.sum() > 0:
                    mask[ar[ioverlap], ac[ioverlap]] = 0
                    ar, ac = ar[~ioverlap], ac[~ioverlap]
                # compute outline of mask
                outlines = masks_to_outlines(mask)
                vr, vc = np.nonzero(outlines)
                vr, vc = vr+ymin, vc+xmin
                ar, ac = ar+ymin, ac+xmin
                self.draw_mask(z+zmin, ar, ac, vr, vc, color)
        self.zdraw.append(zdraw)
        if self.NZ==1:
            d = datetime.datetime.now()
            self.track_changes.append([d.strftime("%m/%d/%Y, %H:%M:%S"), 'added mask', [ar,ac]])
        return median

    def draw_mask(self, z, ar, ac, vr, vc, color, idx=None):
        ''' draw single mask using outlines and area '''
        if idx is None:
            idx = self.ncells+1
        self.cellpix[z, vr, vc] = idx
        self.cellpix[z, ar, ac] = idx
        self.outpix[z, vr, vc] = idx
        if z==self.currentZ:
            self.layerz[ar, ac, :3] = color
            if self.masksOn:
                self.layerz[ar, ac, -1] = self.opacity
            if self.outlinesOn:
                self.layerz[vr, vc] = np.array(self.outcolor)

    def compute_scale(self):
        self.diameter = float(self.Diameter.text())
        self.pr = int(float(self.Diameter.text()))
        self.radii_padding = int(self.pr*1.25)
        self.radii = np.zeros((self.Ly+self.radii_padding,self.Lx,4), np.uint8)
        yy,xx = disk([self.Ly+self.radii_padding/2-1, self.pr/2+1],
                            self.pr/2, self.Ly+self.radii_padding, self.Lx)
        # rgb(150,50,150)
        self.radii[yy,xx,0] = 150
        self.radii[yy,xx,1] = 50
        self.radii[yy,xx,2] = 150
        self.radii[yy,xx,3] = 255
        self.update_plot()
        self.p0.setYRange(0,self.Ly+self.radii_padding)
        self.p0.setXRange(0,self.Lx)
        self.win.show()
        self.show()

    def redraw_masks(self, masks=True, outlines=True, draw=True):
        self.draw_layer()

    def draw_masks(self):
        self.draw_layer()

    def draw_layer(self):
        if self.masksOn:
            self.layerz = np.zeros((self.Ly,self.Lx,4), np.uint8)
            self.layerz[...,:3] = self.cellcolors[self.cellpix[self.currentZ],:]
            self.layerz[...,3] = self.opacity * (self.cellpix[self.currentZ]>0).astype(np.uint8)
            if self.selected>0:
                self.layerz[self.cellpix[self.currentZ]==self.selected] = np.array([255,255,255,self.opacity])
            cZ = self.currentZ
            stroke_z = np.array([s[0][0] for s in self.strokes])
            inZ = np.nonzero(stroke_z == cZ)[0]
            if len(inZ) > 0:
                for i in inZ:
                    stroke = np.array(self.strokes[i])
                    self.layerz[stroke[:,1], stroke[:,2]] = np.array([255,0,255,100])
        else:
            self.layerz[...,3] = 0

        if self.outlinesOn:
            self.layerz[self.outpix[self.currentZ]>0] = np.array(self.outcolor).astype(np.uint8)

    def get_normalize_params(self):
        percentile = [float(self.norm_edits[0].text()), float(self.norm_edits[1].text())]
        sharpen = float(self.norm_edits[2].text())
        smooth = float(self.norm_edits[3].text())
        tile_norm = float(self.norm_edits[4].text())
        smooth3D = float(self.norm_edits[5].text())
        norm3D = self.norm3D_cb.isChecked()
        invert = self.invert_cb.isChecked()
        
        # check normalization params
        if not (percentile[0] >= 0 and percentile[1] > 0 and percentile[0] < 100 and percentile[1] <= 100
                    and percentile[1] > percentile[0]):
            print('GUI_ERROR: percentiles need be between 0 and 100, and upper > lower, using defaults')
            self.norm_edits[0].setText('1.')
            self.norm_edits[1].setText('99.')
            percentile = [1., 99.]
        
        tile_norm = 0 if tile_norm < 0 else tile_norm 
        sharpen = 0 if sharpen < 0 else sharpen
        smooth = 0 if smooth < 0 else smooth
        smooth3D = 0 if smooth3D < 0 else smooth3D
        if tile_norm > self.Ly and tile_norm > self.Lx: 
            print('GUI_ERROR: tile size (tile_norm) bigger than both image dimensions, disabling')
            tile_norm = 0

        normalize_params = {'lowhigh': None, 'percentile': percentile, 
                                    'sharpen_radius': sharpen, 
                                    'smooth_radius': smooth, 
                                    'normalize': True, 
                                    'tile_norm_blocksize': tile_norm, 
                                    'tile_norm_smooth3D': smooth3D,
                                    'norm3D': norm3D,
                                    'invert': invert}
        return normalize_params

    def compute_saturation(self, return_img=False):
        norm = self.get_normalize_params()
        sharpen, smooth = norm['sharpen_radius'], norm['smooth_radius']
        percentile = norm['percentile']
        tile_norm = norm['tile_norm_blocksize']
        invert = norm['invert']
        norm3D = norm['norm3D']
        smooth3D = norm['tile_norm_smooth3D']
        tile_norm = norm['tile_norm_blocksize']

        # if grayscale, use gray img
        channels = self.get_channels()
        if channels[0] == 0:
            img_norm = self.stack.mean(axis=-1, keepdims=True)
        elif sharpen > 0 or tile_norm > 0:
            img_norm = self.stack.copy()
        else:
            img_norm = self.stack

        if sharpen > 0 or tile_norm > 0:
            print('GUI_INFO: computing filtered image because sharpen > 0 or tile_norm > 0')
            print('GUI_WARNING: will use memory to create filtered image -- make sure to have RAM for this')
            img_norm = self.stack.copy()
            if sharpen > 0:
                #img_norm = sharpen_img(self.stack, sigma=sharpen, )
                img_norm = smooth_sharpen_img(self.stack, sharpen_radius=sharpen, 
                                              smooth_radius=smooth)
                
            if tile_norm > 0:
                img_norm = normalize99_tile(img_norm, blocksize=tile_norm, 
                                            lower=percentile[0], upper=percentile[1], 
                                            smooth3D=smooth3D, norm3D=norm3D)
            # convert to 0->255
            img_norm_min = img_norm.min()
            img_norm_max = img_norm.max()
            for c in range(img_norm.shape[-1]):
                if np.ptp(img_norm[...,c]) > 1e-3:
                    img_norm[...,c] -= img_norm_min
                    img_norm[...,c] /= img_norm_max
            img_norm *= 255
            self.stack_filtered = img_norm 
            self.ViewDropDown.model().item(4).setEnabled(True)
            self.ViewDropDown.setCurrentIndex(4)
        elif invert:
            img_norm = self.stack.copy()
        else:
            self.ViewDropDown.model().item(4).setEnabled(False)
            if self.ViewDropDown.currentIndex()==4:
                self.ViewDropDown.setCurrentIndex(0)
            img_norm = self.stack

        self.saturation = []
        for c in range(img_norm.shape[-1]):
            if norm3D:
                x01 = np.percentile(img_norm[...,c], percentile[0])
                x99 = np.percentile(img_norm[...,c], percentile[1])
                if invert: 
                    x01i = 255. - x99 
                    x99i = 255. - x01 
                    x01, x99 = x01i, x99i
                self.saturation.append([])
                for n in range(self.NZ):
                    self.saturation[-1].append([x01, x99])
            else:
                self.saturation.append([])
                for z in range(img_norm.shape[0]):
                    x01 = np.percentile(img_norm[z,:,:,c], percentile[0])
                    x99 = np.percentile(img_norm[z,:,:,c], percentile[1])
                    if invert: 
                        x01i = 255. - x99 
                        x99i = 255. - x01 
                        x01, x99 = x01i, x99i
                    self.saturation[-1].append([x01, x99])
        if invert:
            img_norm = 255. - img_norm
            self.stack_filtered = img_norm 
            self.ViewDropDown.model().item(4).setEnabled(True)
            self.ViewDropDown.setCurrentIndex(4)      

        if img_norm.shape[-1]==1:
            self.saturation.append(self.saturation[0])
            self.saturation.append(self.saturation[0])
        
        self.autobtn.setChecked(True)
        self.update_plot()

    def chanchoose(self, image):
        if image.ndim > 2 and not self.onechan:
            if self.ChannelChoose[0].currentIndex()==0:
                return image.mean(axis=-1, keepdims=True)
            else:
                chanid = [self.ChannelChoose[0].currentIndex()-1]
                if self.ChannelChoose[1].currentIndex()>0:
                    chanid.append(self.ChannelChoose[1].currentIndex()-1)
                return image[:,:,chanid]
        else:
            return image

    def get_model_path(self):
        self.current_model = self.ModelChoose.currentText()
        self.current_model_path = os.fspath(models.MODEL_DIR.joinpath(self.current_model))
        
    def initialize_model(self, model_name=None):
        if model_name is None or not isinstance(model_name, str):
            self.get_model_path()
            self.model = models.CellposeModel(gpu=self.useGPU.isChecked(), 
                                              pretrained_model=self.current_model_path)
        else:
            self.current_model = model_name
            if 'cyto' in self.current_model or 'nuclei' in self.current_model:
                self.current_model_path = models.model_path(self.current_model, 0)
            else:
                self.current_model_path = os.fspath(models.MODEL_DIR.joinpath(self.current_model))
            if self.current_model=='cyto':
                self.model = models.Cellpose(gpu=self.useGPU.isChecked(), 
                                             model_type=self.current_model)
            else:
                self.model = models.CellposeModel(gpu=self.useGPU.isChecked(), 
                                                  model_type=self.current_model)
            
    def add_model(self):
        io._add_model(self)
        return

    def remove_model(self):
        io._remove_model(self)
        return

    def new_model(self):
        if self.NZ!=1:
            print('ERROR: cannot train model on 3D data')
            return
        
        # train model
        image_names = self.get_files()[0]
        self.train_data, self.train_labels, self.train_files = io._get_train_set(image_names)
        TW = guiparts.TrainWindow(self, models.MODEL_NAMES)
        train = TW.exec_()
        if train:
            logger.info(f'training with {[os.path.split(f)[1] for f in self.train_files]}')
            self.train_model()

        else:
            print('GUI_INFO: training cancelled')

    
    def train_model(self):
        if self.training_params['model_index'] < len(models.MODEL_NAMES):
            model_type = models.MODEL_NAMES[self.training_params['model_index']]
            logger.info(f'training new model starting at model {model_type}')        
        else:
            model_type = None
            logger.info(f'training new model starting from scratch')     
        self.current_model = model_type   
        
        self.channels = self.get_channels()
        logger.info(f'training with chan = {self.ChannelChoose[0].currentText()}, chan2 = {self.ChannelChoose[1].currentText()}')
            
        self.model = models.CellposeModel(gpu=self.useGPU.isChecked(), 
                                          model_type=model_type)
        self.SizeButton.setEnabled(False)
        save_path = os.path.dirname(self.filename)
        
        print('GUI_INFO: name of new model: ' + self.training_params['model_name'])
        self.new_model_path = self.model.train(self.train_data, self.train_labels, 
                                               channels=self.channels,
                                               normalize=self.get_normalize_params(), 
                                               min_train_masks=0,
                                               save_path=save_path, 
                                               nimg_per_epoch=8,
                                               learning_rate = self.training_params['learning_rate'], 
                                               weight_decay = self.training_params['weight_decay'], 
                                               n_epochs = self.training_params['n_epochs'],
                                               model_name = self.training_params['model_name'])
        diam_labels = self.model.diam_labels.copy()
        # run model on next image 
        io._add_model(self, self.new_model_path, load_model=False)
        self.new_model_ind = len(self.model_strings)
        self.autorun = True
        if self.autorun:
            channels = self.channels.copy()
            self.clear_all()
            self.get_next_image(load_seg=True)
            # keep same channels
            self.ChannelChoose[0].setCurrentIndex(channels[0])
            self.ChannelChoose[1].setCurrentIndex(channels[1])
            self.diameter = diam_labels
            self.Diameter.setText('%0.2f'%self.diameter)        
            logger.info(f'>>>> diameter set to diam_labels ( = {diam_labels: 0.3f} )')
            self.compute_model()
        logger.info(f'!!! computed masks for {os.path.split(self.filename)[1]} from new model !!!')
        
    def get_thresholds(self):
        try:
            flow_threshold = float(self.flow_threshold.text())
            cellprob_threshold = float(self.cellprob_threshold.text())
            if flow_threshold==0.0 or self.NZ>1:
                flow_threshold = None    
            return flow_threshold, cellprob_threshold
        except Exception as e:
            print('flow threshold or cellprob threshold not a valid number, setting to defaults')
            self.flow_threshold.setText('0.4')
            self.cellprob_threshold.setText('0.0')
            return 0.4, 0.0

    def compute_cprob(self):
        if self.recompute_masks:
            flow_threshold, cellprob_threshold = self.get_thresholds()
            if flow_threshold is None:
                logger.info('computing masks with cell prob=%0.3f, no flow error threshold'%
                        (cellprob_threshold))
            else:
                logger.info('computing masks with cell prob=%0.3f, flow error threshold=%0.3f'%
                        (cellprob_threshold, flow_threshold))
            maski = dynamics.compute_masks(self.flows[4][:-1], 
                                            self.flows[4][-1],
                                            p=self.flows[3].copy(),
                                            cellprob_threshold=cellprob_threshold,
                                            flow_threshold=flow_threshold,
                                            resize=self.cellpix.shape[-2:])[0]
            
            self.masksOn = True
            self.MCheckBox.setChecked(True)
            # self.outlinesOn = True #should not turn outlines back on by default; masks make sense though 
            # self.OCheckBox.setChecked(True)
            if maski.ndim<3:
                maski = maski[np.newaxis,...]
            logger.info('%d cells found'%(len(np.unique(maski)[1:])))
            io._masks_to_gui(self, maski, outlines=None)
            self.show()

    def suggest_model(self, model_name=None):
        logger.info('computing styles with 2D image...')
        data = self.stack[self.NZ//2].copy()
        styles_gt = np.load(os.fspath(pathlib.Path.home().joinpath('.cellpose', 'style_choice.npy')), 
                            allow_pickle=True).item()
        train_styles, train_labels, label_models = styles_gt['train_styles'], styles_gt['leiden_labels'], styles_gt['label_models']
        self.diameter = float(self.Diameter.text())
        self.current_model = 'general'
        channels = self.get_channels()
        model = models.CellposeModel(model_type='general', gpu=self.useGPU.isChecked())
        styles = model.eval(data, 
                            channels=channels, 
                            diameter=self.diameter, 
                            compute_masks=False)[-1]

        n_neighbors = 5
        dists = ((train_styles - styles)**2).sum(axis=1)**0.5
        neighbor_labels = train_labels[dists.argsort()[:n_neighbors]]
        label = mode(neighbor_labels)[0][0]
        model_type = label_models[label]
        logger.info(f'style suggests model {model_type}')
        ind = self.net_text.index(model_type)
        for i in range(len(self.net_text)):
            self.StyleButtons[i].setStyleSheet(self.styleUnpressed)
        self.StyleButtons[ind].setStyleSheet(self.stylePressed)
        self.compute_model(model_name=model_type)
            
    def compute_model(self, model_name=None):
        self.progress.setValue(0)
        try:
            tic=time.time()
            self.clear_all()
            self.flows = [[],[],[]]
            self.initialize_model(model_name)
            self.progress.setValue(10)
            do_3D = False
            stitch_threshold = False
            if self.NZ > 1:
                stitch_threshold = float(self.stitch_threshold.text())
                stitch_threshold = 0 if stitch_threshold <= 0 or stitch_threshold > 1 else stitch_threshold
                do_3D = True if stitch_threshold==0 else False
                data = self.stack.copy()
            else:
                data = self.stack[0].copy()
            channels = self.get_channels()
            flow_threshold, cellprob_threshold = self.get_thresholds()
            self.diameter = float(self.Diameter.text())
            normalize_params = self.get_normalize_params()
            print(normalize_params)
            try:
                masks, flows = self.model.eval(data, 
                                                channels=channels,
                                                diameter=self.diameter,
                                                cellprob_threshold=cellprob_threshold,
                                                flow_threshold=flow_threshold,
                                                do_3D=do_3D,
                                                normalize=normalize_params,
                                                stitch_threshold=stitch_threshold, 
                                                progress=self.progress)[:2]
            except Exception as e:
                print('NET ERROR: %s'%e)
                self.progress.setValue(0)
                return

            self.progress.setValue(75)
            #if not do_3D:
            #    masks = masks[0][np.newaxis,:,:]
            #    flows = flows[0]
            self.flows[0] = flows[0].copy() #RGB flow
            self.flows[1] = (np.clip(normalize99(flows[2].copy()), 0, 1) * 255).astype(np.uint8) #dist/prob
            if not do_3D and not stitch_threshold > 0:
                masks = masks[np.newaxis,...]
                self.flows[0] = resize_image(self.flows[0], masks.shape[-2], masks.shape[-1],
                                                        interpolation=cv2.INTER_NEAREST)
                self.flows[1] = resize_image(self.flows[1], masks.shape[-2], masks.shape[-1])
            if not do_3D and not stitch_threshold > 0:
                self.flows[2] = np.zeros(masks.shape[1:], dtype=np.uint8)
                self.flows = [self.flows[n][np.newaxis,...] for n in range(len(self.flows))]
            else:
                self.flows[2] = (flows[1][0]/10 * 127 + 127).astype(np.uint8)
            if len(flows)>2: 
                self.flows.append(flows[3].squeeze()) #p 
                self.flows.append(np.concatenate((flows[1], flows[2][np.newaxis,...]), axis=0)) #dP, dist/prob
                
            logger.info('%d cells found with model in %0.3f sec'%(len(np.unique(masks)[1:]), time.time()-tic))
            self.progress.setValue(80)
            z=0
            self.masksOn = True
            self.MCheckBox.setChecked(True)
            # self.outlinesOn = True #again, this option should persist and not get toggled by another GUI action 
            # self.OCheckBox.setChecked(True)

            io._masks_to_gui(self, masks, outlines=None)
            self.progress.setValue(100)

            if not do_3D and not stitch_threshold > 0:
                self.recompute_masks = True
            else:
                self.recompute_masks = False
        except Exception as e:
            print('ERROR: %s'%e)

    def enable_buttons(self):
        if len(self.model_strings) > 0:
            self.ModelButton.setEnabled(True)
        #self.StyleToModel.setStyleSheet(self.styleUnpressed)
        self.StyleToModel.setEnabled(True)
        for i in range(len(self.StyleButtons)):
            self.StyleButtons[i].setEnabled(True)
            #self.StyleButtons[i].setStyleSheet(self.styleUnpressed)
        self.SizeButton.setEnabled(True)
        self.SCheckBox.setEnabled(True)
        #self.SizeButton.setStyleSheet(self.styleUnpressed)
        self.NormButton.setEnabled(True)
        #self.NormButton.setStyleSheet(self.styleUnpressed)
        self.newmodel.setEnabled(True)
        self.loadMasks.setEnabled(True)
        self.saveSet.setEnabled(True)
        self.savePNG.setEnabled(True)
        self.saveFlows.setEnabled(True)
        self.saveServer.setEnabled(True)
        self.saveOutlines.setEnabled(True)
        self.saveROIs.setEnabled(True)

        self.DeleteMultipleROIButton.setStyleSheet(self.styleUnpressed)
        self.DeleteMultipleROIButton.setEnabled(True)

        self.toggle_mask_ops()

        self.update_plot()
        self.setWindowTitle(self.filename)

    def disable_buttons_removeROIs(self):
        if len(self.model_strings) > 0:
            self.ModelButton.setStyleSheet(self.styleInactive)
            self.ModelButton.setEnabled(False)
        self.StyleToModel.setStyleSheet(self.styleInactive)
        self.StyleToModel.setEnabled(False)
        for i in range(len(self.StyleButtons)):
            self.StyleButtons[i].setEnabled(False)
            self.StyleButtons[i].setStyleSheet(self.styleInactive)
        self.SizeButton.setEnabled(False)
        self.SCheckBox.setEnabled(False)
        self.SizeButton.setStyleSheet(self.styleInactive)
        self.newmodel.setEnabled(False)
        self.loadMasks.setEnabled(False)
        self.saveSet.setEnabled(False)
        self.savePNG.setEnabled(False)
        self.saveFlows.setEnabled(False)
        self.saveServer.setEnabled(False)
        self.saveOutlines.setEnabled(False)
        self.saveROIs.setEnabled(False)

        self.DeleteMultipleROIButton.setStyleSheet(self.styleInactive)
        self.DeleteMultipleROIButton.setEnabled(True)

        self.toggle_mask_ops()
        print(self.onechan)
        if self.onechan:
            self.sliders[0].setEnabled(True)
        else:
            for r in range(3):
                self.sliders[r].setEnabled(True)

        self.update_plot()
        self.setWindowTitle(self.filename)

    def toggle_mask_ops(self):
        self.toggle_removals()<|MERGE_RESOLUTION|>--- conflicted
+++ resolved
@@ -448,12 +448,8 @@
         self.outlinesOn = False # turn off by default
         self.OCheckBox = QCheckBox('outlines on [Z]')
         self.OCheckBox.setFont(self.medfont)
-<<<<<<< HEAD
-        self.l0.addWidget(self.OCheckBox, b,5,1,4)
-=======
         self.l0.addWidget(self.OCheckBox, b,4,1,4)
         
->>>>>>> cf0d9109
         self.OCheckBox.setChecked(False)
         self.OCheckBox.toggled.connect(self.toggle_masks) 
 
